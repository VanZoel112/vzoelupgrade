#!/usr/bin/env python3
"""
Tag System Manager
Progressive tag all members dengan message editing

Author: Vzoel Fox's
Version: 2.0.0 Python
"""

import asyncio
import logging
from typing import Dict, List, Set, Optional
from telethon.tl.types import Channel, Chat
import config

logger = logging.getLogger(__name__)

class TagManager:
    """Manages progressive tagging of all members"""

    def __init__(self):
        
        self.active_tags: Dict[int, Dict] = {}  # chat_id -> tag session info
        self.cancelled_tags: Set[int] = set()  # chat_ids with cancelled tags

    async def start_tag_all(
        self,
        client,
        chat_id: int,
        message: str,
        sender_id: int,
        *,
        batch_size: Optional[int] = None,
        reply_to_msg_id: Optional[int] = None,
    ) -> bool:
        """Start progressive tag all process"""
        try:
            # Check if already tagging in this chat
            if chat_id in self.active_tags:
                return False

            # Get all members
            members = await self._get_chat_members(client, chat_id)
            if not members:
                return False

            # Determine batch size (ensure sane limits)
            configured_batch = config.TAG_BATCH_SIZE if config.TAG_BATCH_SIZE > 0 else 5
            resolved_batch = batch_size if batch_size and batch_size > 0 else configured_batch
            resolved_batch = max(1, min(resolved_batch, 25))

            # Initialize tag session
            self.active_tags[chat_id] = {
                'members': members,
                'message': message,
                'sender_id': sender_id,
                'current_index': 0,
                'message_obj': None,
                'tagged_count': 0,
                'batch_size': resolved_batch,
                'reply_to': reply_to_msg_id,
            }

            # Remove from cancelled set if present
            self.cancelled_tags.discard(chat_id)

            # Start tagging process
            asyncio.create_task(self._progressive_tag_process(client, chat_id))

            logger.info(
                "Started tag all for %s members in chat %s (batch_size=%s)",
                len(members),
                chat_id,
                resolved_batch,
            )
            return True

        except Exception as e:
            logger.error(f"Error starting tag all: {e}")
            return False

    async def cancel_tag_all(self, chat_id: int) -> bool:
        """Cancel ongoing tag all process"""
        try:
            if chat_id in self.active_tags:
                self.cancelled_tags.add(chat_id)
                logger.info(f"Cancelled tag all in chat {chat_id}")
                return True
            return False

        except Exception as e:
            logger.error(f"Error cancelling tag all: {e}")
            return False

    async def _get_chat_members(self, client, chat_id: int) -> List[int]:
        """Get all member IDs from chat"""
        try:
            members = []
            async for user in client.iter_participants(chat_id):
                if not user.bot and not user.deleted:
                    members.append(user.id)

            return members

        except Exception as e:
            logger.error(f"Error getting chat members: {e}")
            return []

    async def _progressive_tag_process(self, client, chat_id: int):
        """Progressive tagging process with message editing"""
        try:
            session = self.active_tags[chat_id]
            members = session['members']
            base_message = session['message']
            batch_size = session.get('batch_size', 5)

            # Send initial message
<<<<<<< HEAD
            initial_text = (
                f"{base_message}\n\nSedang memulai proses tag oleh Vzoel Fox's (Lutpan)..."
            )
=======
            initial_text = f"{base_message}\n\n⏳ Starting tag process..."
>>>>>>> a7c2156d
            message_obj = await client.send_message(
                chat_id,
                initial_text,
                reply_to=session.get('reply_to'),
            )
            session['message_obj'] = message_obj

            # Progressive tagging
            while session['current_index'] < len(members):
                # Check if cancelled
                if chat_id in self.cancelled_tags:
                    await self._handle_tag_cancellation(client, chat_id)
                    return

                # Get batch of users to tag
                start_idx = session['current_index']
                end_idx = min(start_idx + batch_size, len(members))
                batch_members = members[start_idx:end_idx]

                # Create mention text
                mentions = []
                for user_id in batch_members:
                    try:
                        user = await client.get_entity(user_id)
                        if hasattr(user, 'username') and user.username:
                            mentions.append(f"@{user.username}")
                        else:
                            mentions.append(f"[User](tg://user?id={user_id})")
                    except:
                        mentions.append(f"[User](tg://user?id={user_id})")

                # Update message with current batch
                progress = f"({session['tagged_count'] + len(batch_members)}/{len(members)})"
                updated_text = (
                    f"{base_message}\n\n{' '.join(mentions)}\n\n"
                    f"Progres oleh Vzoel Fox's (Lutpan): {progress}"
                )

                try:
                    await message_obj.edit(updated_text)
                except Exception as edit_error:
                    logger.warning(f"Failed to edit message: {edit_error}")

                # Update session
                session['current_index'] = end_idx
                session['tagged_count'] += len(batch_members)

                # Delay between edits
                await asyncio.sleep(config.TAG_DELAY)

            # Final message
            final_text = (
                f"{base_message}\n\nSeluruh {len(members)} anggota berhasil ditandai oleh Vzoel Fox's (Lutpan)."
            )
            try:
                await message_obj.edit(final_text)
            except:
                pass

            # Cleanup
            self._cleanup_tag_session(chat_id)

        except Exception as e:
            logger.error(f"Error in progressive tag process: {e}")
            self._cleanup_tag_session(chat_id)

    async def _handle_tag_cancellation(self, client, chat_id: int):
        """Handle tag cancellation"""
        try:
            session = self.active_tags.get(chat_id)
            if session and session.get('message_obj'):
                try:
                    cancel_text = (
                        f"{session['message']}\n\nProses tag dibatalkan oleh admin Vzoel Fox's (Lutpan)."
                    )
                    await session['message_obj'].edit(cancel_text)
                except:
                    pass

            self._cleanup_tag_session(chat_id)

        except Exception as e:
            logger.error(f"Error handling tag cancellation: {e}")

    def _cleanup_tag_session(self, chat_id: int):
        """Clean up tag session"""
        self.active_tags.pop(chat_id, None)
        self.cancelled_tags.discard(chat_id)<|MERGE_RESOLUTION|>--- conflicted
+++ resolved
@@ -115,13 +115,10 @@
             batch_size = session.get('batch_size', 5)
 
             # Send initial message
-<<<<<<< HEAD
             initial_text = (
                 f"{base_message}\n\nSedang memulai proses tag oleh Vzoel Fox's (Lutpan)..."
             )
-=======
             initial_text = f"{base_message}\n\n⏳ Starting tag process..."
->>>>>>> a7c2156d
             message_obj = await client.send_message(
                 chat_id,
                 initial_text,
