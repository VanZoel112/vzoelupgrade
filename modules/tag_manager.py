--- conflicted
+++ resolved
@@ -125,14 +125,11 @@
             batch_size = session.get('batch_size', 5)
 
             # Send initial message
-<<<<<<< HEAD
             initial_text = self._format_with_branding(
                 f"{base_message}\n\nSedang memulai proses tag oleh {{plugins}} by VBot..."
-=======
             initial_text = VBotBranding.apply_placeholders(
                 f"{base_message}\n\nSedang memulai proses tag oleh {{plugins}} by VBot...",
                 plugin_name=self.PLUGIN_NAME,
->>>>>>> 3c1d6e1c
             )
             message_obj = await client.send_message(
                 chat_id,
@@ -170,8 +167,6 @@
                 progress_text = (
                     f"{base_message}\n\n{' '.join(mentions)}\n\n"
                     f"Progres oleh {{plugins}} by VBot: {progress}"
-<<<<<<< HEAD
-=======
                     f"Progres oleh {{plugins}} by VBot: {progress}",
                     plugin_name=self.PLUGIN_NAME,
                 )
@@ -179,7 +174,6 @@
                 updated_text = VBotBranding.apply_placeholders(
                     progress_text,
                     plugin_name=self.PLUGIN_NAME,
->>>>>>> 3c1d6e1c
                 )
 
                 updated_text = self._format_with_branding(progress_text)
@@ -197,14 +191,11 @@
                 await asyncio.sleep(config.TAG_DELAY)
 
             # Final message
-<<<<<<< HEAD
             final_text = self._format_with_branding(
                 f"{base_message}\n\nSeluruh {len(members)} anggota berhasil ditandai oleh {{plugins}} by VBot."
-=======
             final_text = VBotBranding.apply_placeholders(
                 f"{base_message}\n\nSeluruh {len(members)} anggota berhasil ditandai oleh {{plugins}} by VBot.",
                 plugin_name=self.PLUGIN_NAME,
->>>>>>> 3c1d6e1c
             )
             try:
                 await message_obj.edit(final_text)
@@ -224,14 +215,11 @@
             session = self.active_tags.get(chat_id)
             if session and session.get('message_obj'):
                 try:
-<<<<<<< HEAD
                     cancel_text = self._format_with_branding(
                         f"{session['message']}\n\nProses tag dibatalkan oleh admin {{plugins}} by VBot."
-=======
                     cancel_text = VBotBranding.apply_placeholders(
                         f"{session['message']}\n\nProses tag dibatalkan oleh admin {{plugins}} by VBot.",
                         plugin_name=self.PLUGIN_NAME,
->>>>>>> 3c1d6e1c
                     )
                     await session['message_obj'].edit(cancel_text)
                 except Exception:
