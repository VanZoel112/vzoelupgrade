--- conflicted
+++ resolved
@@ -118,14 +118,11 @@
             batch_size = session.get('batch_size', 5)
 
             # Send initial message
-<<<<<<< HEAD
             initial_text = VBotBranding.apply_placeholders(
                 f"{base_message}\n\nSedang memulai proses tag oleh {{plugins}} by VBot...",
                 plugin_name=self.PLUGIN_NAME,
-=======
             initial_text = (
                 f"{base_message}\n\nSedang memulai proses tag oleh {{plugins}} by VBot..."
->>>>>>> fa10174a
             )
             message_obj = await client.send_message(
                 chat_id,
@@ -162,12 +159,9 @@
                 progress = f"({session['tagged_count'] + len(batch_members)}/{len(members)})"
                 updated_text = VBotBranding.apply_placeholders(
                     f"{base_message}\n\n{' '.join(mentions)}\n\n"
-<<<<<<< HEAD
                     f"Progres oleh {{plugins}} by VBot: {progress}",
                     plugin_name=self.PLUGIN_NAME,
-=======
                     f"Progres oleh {{plugins}} by VBot: {progress}"
->>>>>>> fa10174a
                 )
 
                 try:
@@ -183,14 +177,11 @@
                 await asyncio.sleep(config.TAG_DELAY)
 
             # Final message
-<<<<<<< HEAD
             final_text = VBotBranding.apply_placeholders(
                 f"{base_message}\n\nSeluruh {len(members)} anggota berhasil ditandai oleh {{plugins}} by VBot.",
                 plugin_name=self.PLUGIN_NAME,
-=======
             final_text = (
                 f"{base_message}\n\nSeluruh {len(members)} anggota berhasil ditandai oleh {{plugins}} by VBot."
->>>>>>> fa10174a
             )
             try:
                 await message_obj.edit(final_text)
@@ -210,14 +201,11 @@
             session = self.active_tags.get(chat_id)
             if session and session.get('message_obj'):
                 try:
-<<<<<<< HEAD
                     cancel_text = VBotBranding.apply_placeholders(
                         f"{session['message']}\n\nProses tag dibatalkan oleh admin {{plugins}} by VBot.",
                         plugin_name=self.PLUGIN_NAME,
-=======
                     cancel_text = (
                         f"{session['message']}\n\nProses tag dibatalkan oleh admin {{plugins}} by VBot."
->>>>>>> fa10174a
                     )
                     await session['message_obj'].edit(cancel_text)
                 except:
