--- conflicted
+++ resolved
@@ -22,12 +22,9 @@
 **Commands:**
 - `/t [batch] <message>` atau `/t` (reply) - Tag semua anggota via edit batch (alias: `.t`, `+t`)
 - `/c` - Hentikan proses tag massal (alias: `.c`, `+c`)
-<<<<<<< HEAD
-=======
 - `/tagall` (reply) atau `/tagall <message>` - Tag all members
 - `.t [batch] <message>` atau `.t` (reply) - Tag all via editable batches (admin only)
 - `/cancel` - Stop ongoing tagall
->>>>>>> 88bdeffe
 - `/pm @username` atau `/pm` (reply) - Promote to admin (requires admin rights)
 - `/dm @username` atau `/dm` (reply) - Demote from admin
 - `/lock @username` atau `/lock` (reply) - Auto-delete user messages
