--- conflicted
+++ resolved
@@ -1665,11 +1665,8 @@
                 logger.error(f"Failed to send configured music logo: {exc}")
 
         logo_path_value = getattr(config, "MUSIC_LOGO_FILE_PATH", "").strip()
-<<<<<<< HEAD
-=======
         logo_path_value = getattr(config, "MUSIC_LOGO_FILE_PATH", "")
         logo_path = Path(logo_path_value).expanduser() if logo_path_value else None
->>>>>>> 4943eac6
 
         async def _send_fallback(source: str) -> bool:
             try:
@@ -1689,7 +1686,6 @@
                 if await _send_fallback(logo_path_value):
                     return True
             else:
-<<<<<<< HEAD
                 normalized_value = (
                     logo_path_value[7:]
                     if logo_path_value.startswith("file://")
@@ -1715,7 +1711,6 @@
                         logo_path_value,
                         ", ".join(str(path) for path in resolved_candidates),
                     )
-=======
                 path_candidates = []
                 if logo_path:
                     path_candidates.append(logo_path)
@@ -1751,7 +1746,6 @@
                     "Configured music logo fallback path '%s' does not exist",
                     logo_path_value,
                 )
->>>>>>> 4943eac6
 
         return False
 
