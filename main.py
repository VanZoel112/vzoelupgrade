#!/usr/bin/env python3
"""
VBot Python - Main Application
Vzoel Robot Music Bot with comprehensive features

Author: Vzoel Fox's
Version: 2.0.0 Python
"""

import asyncio
import io
import json
import logging
import os
import random
import re
import sys
import time
from collections import deque
from dataclasses import dataclass
from datetime import datetime, timezone
from functools import wraps
from pathlib import Path
from typing import Any, Deque, Dict, List, Optional, Set, Tuple

try:
    import uvloop
except ImportError:  # pragma: no cover - optional dependency
    uvloop = None

# Import advanced logging system
from core.logger import setup_logging, vbot_logger

logger = logging.getLogger(__name__)

# Import configuration and validate
import config

# Import Telethon
from telethon import TelegramClient, events, Button, types, functions
from telethon.sessions import StringSession
from telethon.tl.types import MessageEntityMentionName
from telethon.tl.functions.bots import SetBotCommandsRequest
from telethon.tl.types import BotCommand, BotCommandScopeDefault
from telethon.utils import pack_bot_file_id
from telethon.errors import (
    ChatAdminRequiredError,
    MessageNotModifiedError,
    UserAlreadyParticipantError,
    UserPrivacyRestrictedError,
    UserNotMutualContactError,
    UserNotParticipantError,
)

# Import VBot modules
from core.auth_manager import AuthManager
from core.emoji_manager import EmojiManager
from core.music_manager import MusicManager
from core.database import Database
from core.branding import VBotBranding
from core.plugin_loader import PluginLoader
from modules.lock_manager import LockManager
from modules.tag_manager import TagManager
from modules.welcome_manager import WelcomeManager
from modules.github_sync import GitHubSync
from modules.privacy_manager import PrivacyManager


@dataclass
class CommandStatus:
    """Context information for an in-flight command."""

    start_time: datetime
    status_message: Optional[object] = None


class VBot:
    """Main VBot application class"""

    def __init__(self):
        self.client = None
        self.assistant_client = None  # Assistant for voice chat streaming
        self.assistant_user = None
        self.music_manager = None  # Will be initialized after client

        # Initialize database (core persistence layer)
        self.database = Database()

        # Track startup time for diagnostics
        self.start_time = None

        # Initialize managers with database
        self.auth_manager = AuthManager()
        self.emoji_manager = EmojiManager()
        self.lock_manager = LockManager(self.database)
        self.tag_manager = TagManager()
        self.welcome_manager = WelcomeManager(self.database)
        self.github_sync = GitHubSync()
        self.privacy_manager = PrivacyManager()
        self._command_context: Dict[int, CommandStatus] = {}
        self.plugin_loader = PluginLoader(
            enabled_plugins=getattr(config, "ENABLED_PLUGINS", None),
            disabled_plugins=getattr(config, "DISABLED_PLUGINS", None),
        )
        self._tag_prefixes = (".", "/", "+")
        self._tag_start_commands = {f"{prefix}t" for prefix in self._tag_prefixes}
        self._tag_stop_commands = {f"{prefix}c" for prefix in self._tag_prefixes}
        prefix_dev = getattr(config, "PREFIX_DEV", ".") or "."
        self._dot_tag_command = (prefix_dev + "t").lower()
        self._help_pages = self._build_help_pages()
        self._music_logo_file_id = self._coerce_music_logo_id(
            getattr(config, "MUSIC_LOGO_FILE_ID", "")
        )
<<<<<<< HEAD
=======
        self._music_logo_file_id = getattr(config, "MUSIC_LOGO_FILE_ID", "")
>>>>>>> 112b0492
        self._project_root = Path(__file__).resolve().parent
        try:
            self._config_root = Path(config.__file__).resolve().parent
        except Exception:
            self._config_root = self._project_root
        self._visualizer_levels = "▁▂▃▄▅▆▇█"
        self._visualizer_width = getattr(config, "MUSIC_VISUALIZER_WIDTH", 18)
        self._admin_sync_cache: Dict[int, float] = {}
        self._admin_sync_interval = getattr(config, "GROUP_ADMIN_SYNC_INTERVAL", 600)
        self._premium_wrapper_ids: Set[int] = set()
        self._premium_wrapper_id_queue: Deque[int] = deque()
        self._premium_wrapper_id_limit = 4096
        self._assistant_joined_chats: Set[int] = set()
        self._assistant_join_failed_chats: Set[int] = set()

    async def initialize(self):
        """Initialize VBot"""
        try:
            # Validate configuration
            if not config.validate_config():
                return False

            # Initialize Telegram client
            self.client = TelegramClient(
                "vbot_session",
                config.API_ID,
                config.API_HASH
            )

            await self.client.start(bot_token=config.BOT_TOKEN)

            # Get bot info
            me = await self.client.get_me()

            # Record bot start time (UTC)
            self.start_time = datetime.now(timezone.utc)

            # Setup advanced logging system with Telegram & SQL integration
            await setup_logging(self.client)

            # Log startup with bot info
            bot_info = {
                'first_name': me.first_name,
                'username': me.username,
                'user_id': me.id
            }
            await vbot_logger.log_startup(bot_info)

            logger.info(f"🎵 VBot started successfully!")
            logger.info(f"Bot: {me.first_name} (@{me.username})")

            # Initialize Assistant Client (for voice chat streaming)
            if config.STRING_SESSION and config.STRING_SESSION.strip():
                try:
                    logger.info("🔄 Initializing assistant client for voice chat streaming...")
                    self.assistant_client = TelegramClient(
                        StringSession(config.STRING_SESSION),
                        config.API_ID,
                        config.API_HASH
                    )
                    await self.assistant_client.start()
                    try:
                        self.assistant_user = await self.assistant_client.get_me()
                    except Exception as assistant_info_error:
                        logger.warning(
                            "Tidak bisa mengambil informasi akun asisten: %s",
                            assistant_info_error,
                        )
                        self.assistant_user = None
                except Exception as exc:
                    logger.error(f"Failed to initialize assistant client: {exc}")
                    self.assistant_client = None
                    self.assistant_user = None

            # Initialize Music Manager
            self.music_manager = MusicManager(self.client, self.assistant_client)
            await self.music_manager.start()

            # Register handlers
            self.client.add_event_handler(self._handle_message, events.NewMessage)
            self.client.add_event_handler(self._handle_callback, events.CallbackQuery)

            # Setup bot commands
            await self._setup_bot_commands()

            # Load plugins dynamically
            loaded_plugins = await self.plugin_loader.load_plugins(self)
            if loaded_plugins:
                logger.info("Loaded plugins: %s", ", ".join(loaded_plugins))
            else:
                logger.info("No plugins loaded")

            # Start background GitHub auto push if enabled
            self.github_sync.start_auto_push_loop()

            logger.info("VBot initialization complete")
            return True

        except Exception as e:
            logger.error(f"Initialization error: {e}", exc_info=True)
            return False

    async def _setup_bot_commands(self):
        """Configure command suggestions for the bot"""
        try:
            commands = [
                # Core
                BotCommand(command="start", description="System overview and welcome"),
                BotCommand(command="help", description="Complete command reference"),
                BotCommand(command="about", description="System information"),

                # Music commands
                BotCommand(command="play", description="Play Mp3/audio from YouTube/Spotify/link"),
                BotCommand(command="vplay", description="Play mp4/webm video"),
                BotCommand(command="pause", description="Pause musik"),
                BotCommand(command="resume", description="Resume musik"),
                BotCommand(command="skip", description="Skip ke lagu berikutnya"),
                BotCommand(command="stop", description="Stop & clear queue"),
                BotCommand(command="queue", description="Lihat antrian"),
                BotCommand(command="shuffle", description="Acak queue"),
                BotCommand(command="loop", description="Loop mode (off/current/all)"),
                BotCommand(command="seek", description="Jump ke waktu tertentu"),
                BotCommand(command="volume", description="Adjust volume (0-200)"),

                # Admin commands
                BotCommand(command="pm", description="Promote user to admin"),
                BotCommand(command="dm", description="Demote user from admin"),
                BotCommand(command="t", description="Tag semua anggota secara bertahap"),
                BotCommand(command="c", description="Hentikan proses tag massal"),
                BotCommand(command="lock", description="Lock user (auto-delete)"),
                BotCommand(command="unlock", description="Unlock user"),
                BotCommand(command="locklist", description="Show locked users"),
                BotCommand(command="ping", description="Check bot responsiveness"),
            ]

            await self.client(SetBotCommandsRequest(
                scope=BotCommandScopeDefault(),
                lang_code='en',
                commands=commands
            ))

            logger.info("Bot command suggestions configured")

        except Exception as e:
            logger.error(f"Failed to setup bot commands: {e}")
            # Non-critical, continue anyway

    async def _handle_message(self, event):
        """Handle incoming messages"""
        try:
            message = event.message

            # Skip if no text
            if not message.text:
                return

            # Check for locked users (auto-delete)
            if config.ENABLE_LOCK_SYSTEM:
                deleted = await self.lock_manager.process_message_for_locked_users(
                    self.client, message
                )
                if deleted:
                    return

            # Enable premium emoji responses for this user
            self._prepare_premium_wrappers(message, getattr(message, "sender_id", None))

            # Handle commands
            if message.text.startswith(('.', '/', '+', '#')):
                await self._handle_command(message)

        except Exception as e:
            logger.error(f"Error handling message: {e}")

    async def _prepare_premium_arguments(
        self,
        args: Tuple[Any, ...],
        kwargs: Dict[str, Any],
        user_id: Optional[int],
    ) -> Tuple[Tuple[Any, ...], Dict[str, Any]]:
        """Convert textual arguments for premium users when needed."""

        new_args = args
        new_kwargs = dict(kwargs)
        text_arg, location = self._extract_text_argument(new_args, new_kwargs)

        if isinstance(text_arg, str):
            converted = await self._convert_for_user(text_arg, user_id)
            if isinstance(converted, str) and converted != text_arg and location:
                new_args, new_kwargs = self._apply_text_argument(
                    new_args, new_kwargs, location, converted
                )

        return new_args, new_kwargs

    def _register_wrapped_message(self, message_obj) -> bool:
        """Record that a message has premium wrappers to avoid double wrapping."""

        try:
            setattr(message_obj, "_premium_hooks_applied", True)
            return True
        except AttributeError:
            message_id = id(message_obj)
            if message_id in self._premium_wrapper_ids:
                return False
            self._premium_wrapper_ids.add(message_id)
            self._premium_wrapper_id_queue.append(message_id)
            while len(self._premium_wrapper_id_queue) > self._premium_wrapper_id_limit:
                old_id = self._premium_wrapper_id_queue.popleft()
                self._premium_wrapper_ids.discard(old_id)
            return True

    def _prepare_premium_wrappers(self, message_obj, user_id: Optional[int]) -> None:
        """Wrap reply/edit helpers so bot responses honour premium emojis."""

        if (
            not config.ENABLE_PREMIUM_EMOJI
            or not isinstance(user_id, int)
            or user_id <= 0
            or message_obj is None
        ):
            return

        if getattr(message_obj, "_premium_hooks_applied", False):
            return

        if id(message_obj) in self._premium_wrapper_ids:
            return

        if not self._register_wrapped_message(message_obj):
            return

        original_reply = getattr(message_obj, "reply", None)
        if callable(original_reply):

            @wraps(original_reply)
            async def reply_with_premium(*args, **kwargs):
                patched_args, patched_kwargs = await self._prepare_premium_arguments(
                    args, kwargs, user_id
                )
                result = await original_reply(*patched_args, **patched_kwargs)
                self._propagate_premium_wrappers(result, user_id)
                return result

            message_obj.reply = reply_with_premium  # type: ignore[assignment]

        original_edit = getattr(message_obj, "edit", None)
        if callable(original_edit):

            @wraps(original_edit)
            async def edit_with_premium(*args, **kwargs):
                patched_args, patched_kwargs = await self._prepare_premium_arguments(
                    args, kwargs, user_id
                )
                result = await original_edit(*patched_args, **patched_kwargs)
                self._propagate_premium_wrappers(result, user_id)
                return result

            message_obj.edit = edit_with_premium  # type: ignore[assignment]

    def _propagate_premium_wrappers(self, result, user_id: Optional[int]) -> None:
        """Apply premium wrappers to any messages returned by helper calls."""

        if not result:
            return

        if isinstance(result, list):
            for item in result:
                self._prepare_premium_wrappers(item, user_id)
        else:
            self._prepare_premium_wrappers(result, user_id)

    @staticmethod
    def _extract_text_argument(
        args: Tuple[Any, ...], kwargs: Dict[str, Any]
    ) -> Tuple[Optional[str], Optional[Tuple[str, Any]]]:
        """Locate textual arguments passed to Telethon helpers."""

        if args:
            value = args[0]
            return (value if isinstance(value, str) else None), ("args", 0)

        for key in ("message", "text"):
            if key in kwargs:
                value = kwargs[key]
                return (value if isinstance(value, str) else None), ("kwargs", key)

        return None, None

    @staticmethod
    def _apply_text_argument(
        args: Tuple[Any, ...],
        kwargs: Dict[str, Any],
        location: Optional[Tuple[str, Any]],
        new_text: str,
    ) -> Tuple[Tuple[Any, ...], Dict[str, Any]]:
        """Replace text in args/kwargs based on the provided location descriptor."""

        if not location:
            return args, kwargs

        target_type, target_key = location
        if target_type == "args":
            items = list(args)
            items[int(target_key)] = new_text
            return tuple(items), kwargs

        kwargs[str(target_key)] = new_text
        return args, kwargs

    async def _convert_for_user(
        self, text: Optional[str], user_id: Optional[int]
    ) -> Optional[str]:
        """Convert plain emoji text to premium equivalents for specific users."""

        if (
            not isinstance(text, str)
            or not isinstance(user_id, int)
            or user_id <= 0
            or not config.ENABLE_PREMIUM_EMOJI
        ):
            return text

        return await self.emoji_manager.process_message_emojis(
            self.client, text, user_id
        )

    async def _send_premium_message(
        self,
        chat_id: int,
        text: str,
        *,
        reply_to: Optional[int] = None,
        user_id: Optional[int] = None,
        **kwargs: Any,
    ):
        """Send a message while honouring premium emoji mappings."""

        prepared = await self._convert_for_user(text, user_id)
        result = await self.client.send_message(
            chat_id,
            prepared if isinstance(prepared, str) else text,
            reply_to=reply_to,
            **kwargs,
        )
        self._propagate_premium_wrappers(result, user_id)
        return result

    async def _handle_callback(self, event):
        """Handle inline button callbacks"""
        try:
            data = event.data.decode('utf-8')

            # Help main callback
            if data.startswith("help:page:"):
                await self._handle_help_navigation(event, data)

            # About callback
            elif data == "about":
                await event.answer("Loading about info...")
                me = await self.client.get_me()
                about_text = f"""
**About VBot Music Bot**

**Bot Info:**
• Name: {me.first_name}
• Username: @{me.username}
• Version: 2.0.0 Python

**Features:**
• Multi-platform music (YouTube/Spotify)
• Video streaming support
• Smart queue management
• Admin & group controls
• Session generator
• Lock & privacy system

**Technology:**
• Python 3.x
• Telethon (MTProto)
• Pytgcalls (Voice Chat)
• yt-dlp (Download)

**Developer:**
• Vzoel Fox's
• Contact: @VzoelFoxs

**VBot Python v2.0.0**
"""
                await event.edit(VBotBranding.wrap_message(about_text, include_footer=False))

            # Branding info callback
            elif data == "branding:info":
                media_path, caption = VBotBranding.get_branding_media()

                if media_path:
                    await event.answer("Mengirim branding resmi VBot...")
                    await event.respond(file=str(media_path), caption=caption)
                else:
                    await event.answer(
                        "Branding image belum tersedia di server bot.",
                        alert=True,
                    )
                    await event.edit(VBotBranding.get_branding_missing_notice())

            # Session generator callback
            elif data == "start_gensession":
                # Check if in private chat
                if not event.is_private:
                    await event.answer("Session generator hanya bisa di private chat!", alert=True)
                    return

                # Redirect to /gensession command
                me = await self.client.get_me()
                await event.answer("Starting session generator...")
                redirect_text = (
                    "**Session String Generator**\n\n"
                    "Untuk memulai, silakan ketik:\n"
                    "`/gensession`\n\n"
                    "atau klik tombol di bawah untuk memulai."
                )
                buttons = [[Button.inline("Start Generator", b"run_gensession")]]
                await event.edit(redirect_text, buttons=buttons)

            # Run session generator
            elif data == "run_gensession":
                if hasattr(self, 'session_generator'):
                    # Create a mock event for the generator
                    await event.answer("Memulai generator...")
                    # Trigger the generator
                    await event.respond("/gensession")
                else:
                    await event.answer("Session generator plugin tidak aktif!", alert=True)

            # Music playback callbacks
            elif data.startswith("music:"):
                await self._handle_music_callback(event, data)

            else:
                await event.answer("Unknown callback")

        except Exception as e:
            logger.error(f"Error handling callback: {e}")
            await event.answer("Error processing request", alert=True)

    async def _handle_command(self, message):
        """Handle bot commands"""
        start_time = datetime.now()
        message_id = getattr(message, "id", None)
        if message_id is not None:
            self._command_context[message_id] = CommandStatus(start_time=start_time)
        command_text = message.text.lower()

        try:
            command_parts = command_text.split()
            command = command_parts[0]

            # Strip @botname from command (e.g., /start@vmusic_vbot -> /start)
            if '@' in command:
                command = command.split('@')[0]
                command_parts[0] = command

            command_type = self.auth_manager.get_command_type(command_text)

            # Keep admin snapshots fresh so each group maintains its own list
            if (
                command_type == "admin"
                and (message.is_group or message.is_channel)
                and message.chat_id is not None
            ):
                await self._ensure_group_admin_sync(message.chat_id)

            # Check permissions
            has_permission = await self.auth_manager.check_permissions(
                self.client, message.sender_id, message.chat_id, command_text
            )

            if not has_permission:
                error_msg = self.auth_manager.get_permission_error_message(command_type)

                # Log failed permission check
                execution_time = (datetime.now() - start_time).total_seconds()
                await vbot_logger.log_command(
                    message.sender_id,
                    command_text,
                    success=False,
                    execution_time=execution_time,
                    error="Permission denied"
                )

                if config.ENABLE_PRIVACY_SYSTEM:
                    await self.privacy_manager.process_private_command(
                        self.client, message, error_msg
                    )
                else:
                    await message.reply(
                        VBotBranding.format_error(error_msg)
                    )
                return

            # Pre-run visual phases
            status_message = None
            if message_id is not None:
                status_message = await self._run_command_edit_phases(message, command)
                command_status = self._command_context.get(message_id)
                if command_status:
                    command_status.status_message = status_message

            # Persist confirmed admins after successful permission check
            if (
                command_type == "admin"
                and (message.is_group or message.is_channel)
                and message.chat_id is not None
            ):
                try:
                    if await self.auth_manager.is_admin_in_chat(
                        self.client, message.sender_id, message.chat_id
                    ):
                        self.database.add_group_admin(message.chat_id, message.sender_id)
                except Exception as perm_error:
                    logger.debug(
                        "Failed to refresh admin cache for chat %s: %s",
                        message.chat_id,
                        perm_error,
                    )

            # Route commands
            await self._route_command(message, command, command_parts)

            # Log successful command execution
            execution_time = (datetime.now() - start_time).total_seconds()
            await vbot_logger.log_command(
                message.sender_id,
                command_text,
                success=True,
                execution_time=execution_time
            )

        except Exception as e:
            # Log error with full context
            execution_time = (datetime.now() - start_time).total_seconds()
            await vbot_logger.log_error(
                e,
                context=f"Command execution: {command_text}",
                user_id=message.sender_id,
                send_to_telegram=True
            )

            await vbot_logger.log_command(
                message.sender_id,
                command_text,
                success=False,
                execution_time=execution_time,
                error=str(e)
            )

            command_status = self._command_context.get(message_id) if message_id is not None else None
            status_message = command_status.status_message if command_status else None
            if status_message:
                try:
                    await status_message.edit(
                        VBotBranding.format_error(f"{command_text} failed: {str(e)}")
                    )
                except Exception as edit_error:
                    logger.debug(f"Failed to update status message: {edit_error}")

        finally:
            self._finalize_command_status(message_id)

    def _finalize_command_status(self, message_id: Optional[int]):
        """Remove command context for a completed message."""

        if message_id is None:
            return

        self._command_context.pop(message_id, None)

    async def _route_command(self, message, command, parts):
        """Route commands to appropriate handlers"""
        try:
            # Basic bot commands
            if command in ['/start', '/help']:
                await self._handle_start_command(message)
            elif command == '/about':
                await self._handle_about_command(message)
            elif command == '/ping':
                await self._handle_ping_command(message)

            # Owner/Developer commands (+ prefix)
            elif command == '+add':
                await self._handle_add_permission_command(message, parts)
            elif command == '+del':
                await self._handle_del_permission_command(message, parts)
            elif command == '+setwelcome':
                await self._handle_setwelcome_command(message, parts)
            elif command == '+backup':
                await self._handle_backup_command(message, parts)

            # Admin commands for user management (/ prefix)
            elif command == '/pm':
                await self._handle_promote_command(message, parts)
            elif command == '/dm':
                await self._handle_demote_command(message, parts)
            elif command in ['/adminlist', '/admins']:
                await self._handle_adminlist_command(message)

            # Music commands (slash prefix)
            elif command in ['/play', '/p']:
                await self._handle_music_command(message, parts, audio_only=True)
            elif command in ['/vplay', '/vp']:
                await self._handle_music_command(message, parts, audio_only=False)
            elif command == '/pause':
                await self._handle_pause_command(message)
            elif command == '/resume':
                await self._handle_resume_command(message)
            elif command == '/skip':
                await self._handle_skip_command(message)
            elif command == '/stop':
                await self._handle_stop_command(message)
            elif command == '/queue':
                await self._handle_queue_command(message)
            elif command == '/shuffle':
                await self._handle_shuffle_command(message)
            elif command == '/loop':
                await self._handle_loop_command(message, parts)
            elif command == '/seek':
                await self._handle_seek_command(message, parts)
            elif command == '/volume':
                await self._handle_volume_command(message, parts)

            # Lock system
            elif command == '/lock':
                await self._handle_lock_command(message, parts)
            elif command == '/unlock':
                await self._handle_unlock_command(message, parts)
            elif command == '/locklist':
                await self._handle_locklist_command(message)

            # Tag system
            elif command in self._tag_start_commands:
                await self._handle_tag_command(message)
            elif command in self._tag_stop_commands:
                await self._handle_tag_cancel_command(message)
            elif command == '/cancel' and not (message.is_group or message.is_channel):
                # Biarkan generator session dan alur lainnya menangani /cancel di private chat
                return
            elif command == self._dot_tag_command:
                await self._handle_dot_tag_command(message)
            elif command == '/cancel':
                await self._handle_cancel_command(message)

            # Help command (available to all)
            elif command in ['/help', '#help']:
                await self._handle_help_command(message)
            elif command == '#rules':
                await self._handle_rules_command(message)
            elif command == '#session':
                await self._handle_session_command(message)

            # JSON/metadata helper
            elif command in ['/showjson', '.showjson', '+showjson']:
                await self._handle_showjson_command(message)

            # Music branding configuration
            elif command in ['/setlogo', '+setlogo']:
                await self._handle_setlogo_command(message)

            # Admin commands
            elif command in ['.stats', '.status']:
                await self._handle_stats_command(message)

            else:
                # Unknown command
                await self._reply_with_branding(
                    message,
                    (
                        f"Unknown command: {command}\n\n"
                        "Type /start to see available commands."
                    ),
                    include_footer=False,
                )

        except Exception as e:
            logger.error(f"Error routing command {command}: {e}")
            await message.reply(VBotBranding.format_error(f"Command error: {str(e)}"))

    @staticmethod
    def _format_branded(
        content: str,
        *,
        include_header: bool = True,
        include_footer: bool = True,
    ) -> str:
        """Apply standard VBot branding to outgoing messages."""
        return VBotBranding.wrap_message(
            content,
            include_header=include_header,
            include_footer=include_footer,
        )

    async def _reply_with_branding(
        self,
        message,
        content: str,
        *,
        include_header: bool = True,
        include_footer: bool = True,
        **kwargs,
    ):
        """Reply to a message with branded content."""
        return await message.reply(
            self._format_branded(
                content,
                include_header=include_header,
                include_footer=include_footer,
            ),
            **kwargs,
        )

    async def _run_command_edit_phases(self, message, command):
        """Display a simple 4-phase status update for any command"""
        phases = [
            "wait..",
            "processing..",
            "initializing..",
            "ok...",
        ]

        try:
            status_message = await self._reply_with_branding(
                message,
                phases[0],
                include_footer=False,
            )
        except Exception as reply_error:
            logger.debug(f"Unable to send status message: {reply_error}")
            return None

        for phase_text in phases[1:]:
            await asyncio.sleep(0.5)
            try:
                await status_message.edit(
                    self._format_branded(phase_text, include_footer=False)
                )
            except Exception as edit_error:
                logger.debug(f"Failed to edit status message: {edit_error}")
                break

        return status_message

    @staticmethod
    def _format_timedelta(delta):
        """Format timedelta for human-readable output"""
        total_seconds = int(delta.total_seconds())
        days, remainder = divmod(total_seconds, 86400)
        hours, remainder = divmod(remainder, 3600)
        minutes, seconds = divmod(remainder, 60)

        parts = []
        if days:
            parts.append(f"{days}d")
        if hours or parts:
            parts.append(f"{hours}h")
        if minutes or parts:
            parts.append(f"{minutes}m")
        parts.append(f"{seconds}s")

        return " ".join(parts)

    async def _handle_ping_command(self, message):
        """Handle /ping command accessible to all roles"""
        message_id = getattr(message, "id", None)
        command_status = self._command_context.get(message_id) if message_id is not None else None
        status_message = command_status.status_message if command_status else None

        now = datetime.now(timezone.utc)
        message_time = message.date
        if isinstance(message_time, datetime) and message_time.tzinfo is None:
            message_time = message_time.replace(tzinfo=timezone.utc)

        latency_ms = (now - message_time).total_seconds() * 1000

        processing_ms = None
        if command_status and isinstance(command_status.start_time, datetime):
            processing_ms = (datetime.now() - command_status.start_time).total_seconds() * 1000

        uptime_text = "Unknown"
        if isinstance(self.start_time, datetime):
            uptime_text = self._format_timedelta(now - self.start_time)

        result_lines = [
            "**Pong!**",
            f"**Latency:** `{latency_ms:.2f} ms`",
        ]

        if processing_ms is not None:
            result_lines.append(f"**Processing:** `{processing_ms:.2f} ms`")

        result_lines.append(f"**Uptime:** `{uptime_text}`")

        result_text = VBotBranding.wrap_message("\n".join(result_lines), include_footer=False)

        if status_message:
            try:
                await status_message.edit(result_text)
                return
            except Exception as edit_error:
                logger.debug(f"Failed to update ping status message: {edit_error}")

        await message.reply(result_text)

    async def _handle_start_command(self, message):
        """Handle /start and /help commands"""
        try:
            # Get bot info
            me = await self.client.get_me()
            bot_username = me.username or "VBot"

            # Build welcome message
            welcome_text = f"""
**Welcome to {me.first_name}!**

**VBot Music Bot** - Full-featured Telegram music bot

**Quick Start:**
• `/play <query>` - Play audio from YouTube/Spotify
• `/vplay <query>` - Play video
• `/queue` - Show current queue
• `/help` - Show all commands

**Features:**
• YouTube & Spotify support
• Voice chat streaming
• Queue management
• Admin controls
• Session generator

**Get Started:**
Type `/help` for complete command list or just send a song name!

**VBot Python v2.0.0**
By Vzoel Fox's
"""

            # Different buttons for private vs group
            if message.is_private:
                # Private chat buttons: Generate String, Add to Group, Help
                buttons = [
                    [
                        Button.inline("Generate String", b"start_gensession"),
                    ],
                    [
                        Button.url("Add to Group", f"https://t.me/{bot_username}?startgroup=true"),
                        Button.inline("Help", f"help:page:0".encode())
                    ]
                ]
            else:
                # Group chat buttons: VBOT info toggle, Help
                buttons = [
                    [
                        Button.inline("VBOT", b"branding:info"),
                        Button.inline("Help", f"help:page:0".encode())
                    ]
                ]

            await message.reply(
                VBotBranding.wrap_message(welcome_text, include_footer=False),
                buttons=buttons
            )

        except Exception as e:
            logger.error(f"Error in start command: {e}")
            await self._reply_with_branding(
                message,
                "Welcome to VBot!\n\nType /help for commands.",
                include_footer=False,
            )

    def _build_help_pages(self) -> List[Dict[str, object]]:
        """Define help sections for slash commands."""

        tag_start_display = " / ".join(f"`{prefix}t`" for prefix in self._tag_prefixes)
        tag_stop_display = " / ".join(f"`{prefix}c`" for prefix in self._tag_prefixes)

        return [
            {
                "label": "Music",
                "title": "Music Playback",
                "commands": [
                    ("`/play <query>`", "Putar audio dari pencarian (alias: `/p`)"),
                    ("`/vplay <query>`", "Putar video atau streaming visual (alias: `/vp`)"),
                    ("`/pause`", "Jeda lagu yang sedang diputar"),
                    ("`/resume`", "Lanjutkan pemutaran yang dijeda"),
                    ("`/skip`", "Lewati ke lagu berikutnya"),
                    ("`/stop`", "Hentikan musik dan hapus antrean"),
                    ("`/queue`", "Tampilkan antrean yang sedang aktif"),
                    ("`/shuffle`", "Acak urutan antrean"),
                    ("`/loop <off/current/all>`", "Atur mode pengulangan"),
                    ("`/seek <detik>`", "Loncat ke posisi tertentu"),
                    ("`/volume <0-200>`", "Atur volume streaming"),
                ],
            },
            {
                "label": "Admin",
                "title": "Administrasi & Moderasi",
                "commands": [
                    ("`/pm @user <title>`", "Promosikan anggota menjadi admin"),
                    ("`/dm @user`", "Turunkan admin menjadi member"),
                    ("`/adminlist`", "Lihat daftar admin (alias: `/admins`)"),
                    ("`/lock @user`", "Kunci pengguna agar pesannya dihapus otomatis"),
                    ("`/unlock @user`", "Buka kunci pengguna"),
                    ("`/locklist`", "Daftar pengguna yang terkunci"),
                    (f"{tag_start_display} [batch] <text>", "Mention semua anggota via edit batch"),
                    (f"{tag_stop_display}", "Batalkan penandaan massal"),
                    (f"`{self._dot_tag_command} [batch] <text>`", "Mention semua anggota via edit batch"),
                    ("`/cancel`", "Batalkan penandaan massal"),
                ],
            },
            {
                "label": "Bot",
                "title": "Informasi Bot & Utilitas",
                "commands": [
                    ("`/start`", "Tampilkan menu utama bot"),
                    ("`/help`", "Buka panduan interaktif ini"),
                    ("`/about`", "Informasi detail mengenai bot"),
                    ("`/ping`", "Cek latensi & uptime"),
                    ("`/gensession`", "Mulai generator string session"),
                ],
            },
        ]

    def _render_help_page(self, page_index: int) -> Tuple[str, List[List[Button]]]:
        """Render help page text and inline keyboard for navigation."""

        if not self._help_pages:
            fallback = VBotBranding.wrap_message("Tidak ada data bantuan.", include_footer=False)
            return fallback, []

        total_pages = len(self._help_pages)
        current_index = page_index % total_pages
        page = self._help_pages[current_index]

        lines = [f"**{page['title']}**", ""]
        for command, description in page.get("commands", []):
            lines.append(f"• {command} - {description}")

        lines.append("")
        lines.append(f"_Halaman {current_index + 1}/{total_pages}_")

        text = VBotBranding.wrap_message("\n".join(lines), include_footer=False)

        toggle_row: List[Button] = []
        for idx, section in enumerate(self._help_pages):
            label_prefix = "Aktif | " if idx == current_index else ""
            toggle_row.append(
                Button.inline(
                    f"{label_prefix}{section['label']}",
                    f"help:page:{idx}".encode()
                )
            )

        navigation_row = [
            Button.inline("Sebelumnya", f"help:page:{(current_index - 1) % total_pages}".encode()),
            Button.url("FOUNDER", "https://t.me/VZLfxs"),
            Button.inline("Berikutnya", f"help:page:{(current_index + 1) % total_pages}".encode()),
        ]

        return text, [toggle_row, navigation_row]

    async def _send_help_page(self, message, page_index: int):
        """Send the interactive help page to a chat."""

        text, buttons = self._render_help_page(page_index)
        await message.reply(text, buttons=buttons if buttons else None)

    async def _handle_help_navigation(self, event, data: str):
        """Handle inline navigation between help pages."""

        try:
            _, _, page_str = data.partition("help:page:")
            page_index = int(page_str) if page_str.isdigit() else 0
        except ValueError:
            page_index = 0

        text, buttons = self._render_help_page(page_index)

        try:
            await event.edit(text, buttons=buttons if buttons else None)
        except Exception as edit_error:
            logger.debug(f"Failed to edit help message: {edit_error}")
        finally:
            try:
                await event.answer()
            except Exception:
                pass

    async def _handle_help_command(self, message):
        """Handle /help command - show all commands"""
        try:
            await self._send_help_page(message, 0)

        except Exception as e:
            logger.error(f"Error in help command: {e}")
            await self._reply_with_branding(
                message,
                "Help system error. Please contact support.",
            )

    async def _handle_about_command(self, message):
        """Handle /about command - show bot info"""
        try:
            # Calculate uptime
            uptime_text = "Unknown"
            if self.start_time:
                now = datetime.now(timezone.utc)
                uptime_text = self._format_timedelta(now - self.start_time)

            # Get bot info
            me = await self.client.get_me()

            about_text = f"""
**About VBot**

**Bot Information:**
• Name: {me.first_name}
• Username: @{me.username}
• Version: 2.0.0 Python
• Uptime: {uptime_text}

**Features:**
• Music streaming (YouTube/Spotify)
• Voice chat support
• Group management tools
• Session string generator
• Premium emoji system
• Advanced logging

**Technology:**
• Python 3.11+
• Telethon (MTProto)
• yt-dlp for downloads
• PyTgCalls for streaming

**Developer:**
• Vzoel Fox's
• @VZLfxs

**Support:**
Contact @VZLfxs for support & inquiries

**License:**
© 2025 Vzoel Fox's Lutpan
"""

            buttons = [
                [
                    Button.url("Developer", "https://t.me/VZLfxs")
                ]
            ]

            await message.reply(
                VBotBranding.wrap_message(about_text, include_footer=False),
                buttons=buttons
            )

        except Exception as e:
            logger.error(f"Error in about command: {e}")
            await self._reply_with_branding(
                message,
                "VBot v2.0.0 by Vzoel Fox's",
                include_footer=False,
            )

    async def _handle_showjson_command(self, message):
        """Return structured metadata for the replied message."""

        try:
            if not self.auth_manager.is_developer(getattr(message, "sender_id", 0)):
                await message.reply(VBotBranding.format_error("Perintah ini hanya untuk developer."))
                return

            sender_id = getattr(message, "sender_id", 0)
            if not await self.emoji_manager.is_user_premium(self.client, sender_id):
                await message.reply(
                    VBotBranding.format_error(
                        "Fitur mapping premium membutuhkan akun Telegram Premium."
                    )
                )
                return

            reply = await message.get_reply_message()
            if not reply:
                await self._reply_with_branding(
                    message,
                    "Balas ke pesan atau media yang ingin dianalisis dengan perintah ini.",
                    include_footer=False,
                )
                return

            metadata = await self._extract_message_metadata(reply)
            new_mappings = self.emoji_manager.record_mapping_from_metadata(metadata)

            response_lines = []
            if new_mappings:
                response_lines.append("Mapping emoji premium berhasil diperbarui otomatis!")
                for standard, values in new_mappings.items():
                    if standard == "__pool__":
                        for emoji in values:
                            response_lines.append(f"• Ditambahkan ke pool: {emoji}")
                    else:
                        preview = " / ".join(values)
                        response_lines.append(f"• {standard} → {preview}")
            else:
                response_lines.append("Tidak ada emoji premium baru yang dapat dipetakan dari pesan ini.")

            random_premium = self.emoji_manager.get_random_premium_emoji()
            if random_premium:
                response_lines.append("")
                response_lines.append(f"Emoji premium acak: {random_premium}")

            await message.reply(VBotBranding.format_success("\n".join(response_lines)))

        except Exception as exc:
            logger.error(f"showjson command failed: {exc}", exc_info=True)
            await message.reply(VBotBranding.format_error(f"Gagal mengambil metadata: {exc}"))

    async def _handle_setlogo_command(self, message):
        """Persist the replied media file_id as the default music artwork."""

        try:
            sender_id = getattr(message, "sender_id", 0)
            if not self.auth_manager.is_developer(sender_id):
                await message.reply(VBotBranding.format_error("Perintah ini hanya dapat digunakan oleh developer."))
                return

            if not message.is_private:
                await message.reply(VBotBranding.format_error("/setlogo hanya tersedia di private chat dengan bot."))
                return

            reply = await message.get_reply_message()
            if not reply:
                await self._reply_with_branding(
                    message,
                    "Balas ke foto/stiker/logo yang ingin dijadikan cover musik.",
                    include_footer=False,
                )
                return

            metadata = await self._extract_message_metadata(reply)
            file_id = metadata.get("file_id")
            if not file_id:
                await message.reply(VBotBranding.format_error("Tidak dapat menemukan file_id dari media yang dibalas."))
                return

            await self._update_music_logo_file_id(file_id)

            success_text = (
                "Logo musik berhasil diperbarui dan disimpan."
                "\nFile ID sudah ditulis ke .env dan config.py."
            )
            await message.reply(VBotBranding.format_success(success_text))
            await self._deliver_json_metadata(
                message.chat_id,
                message.id,
                metadata,
                requester_id=sender_id,
            )

        except Exception as exc:
            logger.error(f"setlogo command failed: {exc}", exc_info=True)
            await message.reply(VBotBranding.format_error(f"Gagal menyimpan logo: {exc}"))

    async def _deliver_json_metadata(
        self,
        chat_id: int,
        reply_to_id: Optional[int],
        metadata: Dict[str, Any],
        requester_id: Optional[int] = None,
    ) -> None:
        """Send metadata as formatted JSON or attachment when too large."""

        formatted = self._format_json_metadata(metadata)
        payload = f"```json\n{formatted}\n```"

        if len(payload) <= 3500:
            await self._send_premium_message(
                chat_id,
                payload,
                reply_to=reply_to_id,
                user_id=requester_id,
            )
            return

        buffer = io.BytesIO(formatted.encode("utf-8"))
        buffer.name = "showjson.json"
        caption_text = await self._convert_for_user("ShowJSON result", requester_id)
        await self.client.send_file(
            chat_id,
            buffer,
            caption=caption_text if isinstance(caption_text, str) else "ShowJSON result",
            reply_to=reply_to_id,
        )

    async def _extract_message_metadata(self, target) -> Dict[str, Any]:
        """Collect metadata about the provided message/media."""

        metadata: Dict[str, Any] = {
            "chat_id": getattr(target, "chat_id", None),
            "message_id": getattr(target, "id", None),
            "sender_id": getattr(target, "sender_id", None),
            "date": target.date.isoformat() if getattr(target, "date", None) else None,
            "text": getattr(target, "raw_text", None),
            "media_type": None,
        }

        media = getattr(target, "media", None)
        metadata["media_type"] = media.__class__.__name__ if media else "text"

        file_id: Optional[str] = None
        if media:
            try:
                file_id = pack_bot_file_id(media)
            except Exception as exc:
                logger.debug(f"Unable to pack file id: {exc}")

        metadata["file_id"] = file_id

        file_info: Dict[str, Any] = {}
        file_attr = getattr(target, "file", None)
        if file_attr:
            file_info = {
                "name": getattr(file_attr, "name", None),
                "size": getattr(file_attr, "size", None),
                "mime_type": getattr(file_attr, "mime_type", None),
                "id": getattr(file_attr, "id", None),
                "access_hash": getattr(file_attr, "access_hash", None),
                "dc_id": getattr(file_attr, "dc_id", None),
            }
        metadata["file"] = file_info or None

        custom_emojis = []
        entities = getattr(target, "entities", None) or []
        text_value = getattr(target, "raw_text", "") or ""
        for entity in entities:
            if isinstance(entity, types.MessageEntityCustomEmoji):
                emoji_text = text_value[entity.offset: entity.offset + entity.length]
                custom_emojis.append(
                    {
                        "emoji": emoji_text,
                        "document_id": getattr(entity, "document_id", None),
                        "offset": getattr(entity, "offset", None),
                        "length": getattr(entity, "length", None),
                    }
                )
        metadata["custom_emojis"] = custom_emojis or None

        document = getattr(media, "document", None) if media else None
        if document and getattr(document, "attributes", None):
            attributes: List[Any] = []
            for attr in document.attributes:
                if hasattr(attr, "to_dict"):
                    attributes.append(attr.to_dict())
                else:
                    attributes.append(str(attr))
            metadata["document_attributes"] = attributes

        photo = getattr(media, "photo", None) if media else getattr(target, "photo", None)
        if photo and hasattr(photo, "sizes"):
            sizes = []
            for size in photo.sizes:
                if hasattr(size, "to_dict"):
                    sizes.append(size.to_dict())
                else:
                    sizes.append(str(size))
            metadata["photo_sizes"] = sizes

        try:
            metadata["raw"] = target.to_dict()
        except Exception:
            metadata["raw"] = None

        return metadata

    def _format_json_metadata(self, metadata: Dict[str, Any]) -> str:
        """Convert metadata dictionary into pretty JSON string."""

        def _default(obj: Any):
            if isinstance(obj, datetime):
                return obj.isoformat()
            if hasattr(obj, "isoformat"):
                try:
                    return obj.isoformat()
                except Exception:
                    pass
            if isinstance(obj, bytes):
                return obj.hex()
            if isinstance(obj, Path):
                return str(obj)
            return str(obj)

        return json.dumps(metadata, indent=2, ensure_ascii=False, default=_default)

    async def _update_music_logo_file_id(self, file_id: str) -> None:
        """Persist the logo file id to runtime, config.py, and .env."""

        self._music_logo_file_id = self._coerce_music_logo_id(file_id)
        config.MUSIC_LOGO_FILE_ID = self._music_logo_file_id

        loop = asyncio.get_running_loop()
        await loop.run_in_executor(None, self._write_music_logo_configuration, file_id)

    def _write_music_logo_configuration(self, file_id: str) -> None:
        """Write the logo file id to .env and config.py."""

        file_id = self._coerce_music_logo_id(file_id)

        env_path = Path(".env").resolve()
        self._update_env_file_value(env_path, "MUSIC_LOGO_FILE_ID", file_id)

        config_path = Path(config.__file__).resolve()
        try:
            content = config_path.read_text(encoding="utf-8")
        except OSError as exc:
            logger.error(f"Failed to read config.py for logo update: {exc}")
            return

        pattern = re.compile(
            r'MUSIC_LOGO_FILE_ID = os\.getenv\("MUSIC_LOGO_FILE_ID", ".*?"\)'
        )
        replacement = f'MUSIC_LOGO_FILE_ID = os.getenv("MUSIC_LOGO_FILE_ID", "{file_id}")'
        if pattern.search(content):
            new_content = pattern.sub(replacement, content, count=1)
        else:
            new_content = content.replace(
                'MUSIC_LOGO_FILE_ID = os.getenv("MUSIC_LOGO_FILE_ID", "")',
                replacement,
                1,
            )

        if new_content != content:
            try:
                config_path.write_text(new_content, encoding="utf-8")
            except OSError as exc:
                logger.error(f"Failed to write config.py for logo update: {exc}")

    @staticmethod
    def _coerce_music_logo_id(value: Any) -> str:
        """Convert a configured logo file id into a clean string."""

        if value is None:
            return ""
        if isinstance(value, bytes):
            try:
                return value.decode("utf-8").strip()
            except UnicodeDecodeError:
                return value.decode("utf-8", "ignore").strip()
        if isinstance(value, str):
            return value.strip()
        return str(value).strip()

    def _coerce_music_logo_path(self, value: Any) -> str:
        """Convert a configured logo file path into a clean string."""

        if value is None:
            return ""
        if isinstance(value, Path):
            return str(value).strip()
        if isinstance(value, bytes):
            try:
                value = value.decode("utf-8")
            except UnicodeDecodeError:
                value = value.decode("utf-8", "ignore")
        try:
            coerced = os.fspath(value)
        except TypeError:
            coerced = str(value)
        return str(coerced).strip()

    def _resolve_music_logo_local_candidates(self, path_value: Any) -> List[Path]:
        """Return unique candidate paths to try for a configured logo value."""

        trimmed = self._coerce_music_logo_path(path_value)
<<<<<<< HEAD
=======
    def _resolve_music_logo_local_candidates(self, path_value: str) -> List[Path]:
        """Return unique candidate paths to try for a configured logo value."""

        trimmed = path_value.strip()
>>>>>>> 112b0492
        if not trimmed:
            return []

        candidate_paths: List[Path] = []
        raw_path = Path(trimmed).expanduser()

        if raw_path.is_absolute():
            candidate_paths.append(raw_path)
        else:
            candidate_paths.append(raw_path)
            project_candidate = (self._project_root / trimmed).expanduser()
            if project_candidate not in candidate_paths:
                candidate_paths.append(project_candidate)

            if self._config_root != self._project_root:
                config_candidate = (self._config_root / trimmed).expanduser()
                if config_candidate not in candidate_paths:
                    candidate_paths.append(config_candidate)

        resolved_candidates: List[Path] = []
        seen: Set[Path] = set()
        for candidate in candidate_paths:
            try:
                resolved = candidate.resolve(strict=False)
            except OSError:
                continue

            if resolved in seen:
                continue

            seen.add(resolved)
            resolved_candidates.append(resolved)

        return resolved_candidates

    def _update_env_file_value(self, path: Path, key: str, value: str) -> None:
        """Insert or replace a key=value pair in an env file."""

        new_line = f'{key}="{value}"'

        lines: List[str] = []
        try:
            if path.exists():
                lines = path.read_text(encoding="utf-8").splitlines()
        except OSError as exc:
            logger.error(f"Failed to read {path} for env update: {exc}")
            return

        updated = False
        for idx, raw_line in enumerate(lines):
            stripped = raw_line.strip()
            if not stripped or stripped.startswith("#"):
                continue
            if stripped.split("=", 1)[0].strip() == key:
                lines[idx] = new_line
                updated = True
                break

        if not updated:
            lines.append(new_line)

        try:
            path.write_text("\n".join(lines) + "\n", encoding="utf-8")
        except OSError as exc:
            logger.error(f"Failed to write {path} for env update: {exc}")

    def _generate_visualizer(self, song_entry: Optional[Dict[str, Any]]) -> Optional[str]:
        """Generate a lightweight pseudo audio visualizer line."""
        if not song_entry:
            return None

        try:
            width = int(self._visualizer_width)
        except Exception:
            width = 18

        width = max(8, min(width, 32))
        levels = self._visualizer_levels or "▁▂▃▄▅▆▇█"

        timestamp = int(time.time() // 2)
        seed_value = f"{song_entry.get('title', '')}:{timestamp}"
        rng = random.Random(seed_value)
        bars = ''.join(rng.choice(levels) for _ in range(width))
        return f"🎶 {bars}"

    def _build_music_status_message(self, chat_id: int) -> str:
        """Return formatted status for current playback."""
        if not self.music_manager:
            return "❌ Music system not initialized"

        manager = self.music_manager
        current = manager.current_song.get(chat_id)
        queue = manager.queues.get(chat_id, [])
        paused = manager.paused.get(chat_id, False)
        stream_mode = manager.stream_mode.get(chat_id, 'audio')
        loop_mode = manager.loop_mode.get(chat_id, 'off')

        lines: List[str] = []

        if current:
            lines.append("**Now Playing**")
            lines.append(f"**Title:** {current.get('title', 'Unknown')}")
            lines.append(f"**Duration:** {current.get('duration_string', 'Unknown')}")
            uploader = current.get('uploader')
            if uploader:
                lines.append(f"**Uploader:** {uploader}")

            status_label = "⏸️ Paused" if paused else "▶️ Playing"
            mode_label = "Audio" if stream_mode == 'audio' else "Video"
            lines.append(f"**Status:** {status_label}")
            lines.append(f"**Mode:** Streaming ({mode_label})")
            visualizer = self._generate_visualizer(current)
            if visualizer:
                lines.append("")
                lines.append(visualizer)
        else:
            lines.append("📭 **No active playback**")

        if loop_mode != 'off':
            loop_label = {
                'current': 'Current track',
                'all': 'Entire queue'
            }.get(loop_mode, loop_mode.title())
            lines.append(f"**Loop:** {loop_label}")

        if queue:
            lines.append("")
            lines.append("**Up Next:**")
            for index, item in enumerate(queue[:5], start=1):
                title = item.get('title', 'Unknown')
                duration = item.get('duration_string', 'Unknown')
                lines.append(f"{index}. {title} ({duration})")
            if len(queue) > 5:
                remaining = len(queue) - 5
                lines.append(f"...and {remaining} more")

        return "\n".join(lines)

    def _build_music_control_buttons(self, chat_id: int) -> Optional[List[List[Button]]]:
        """Create inline buttons for controlling playback."""
        if not self.music_manager:
            return None

        manager = self.music_manager
        if not getattr(manager, 'streaming_available', False):
            return None

        active_calls = getattr(manager, 'active_calls', {})
        if chat_id not in active_calls:
            return None

        paused = manager.paused.get(chat_id, False)
        loop_mode = manager.loop_mode.get(chat_id, 'off')
        loop_label = {
            'off': 'Off',
            'current': 'Current',
            'all': 'All'
        }.get(loop_mode, loop_mode.title())

        return [
            [
                Button.inline(
                    "⏸ Pause" if not paused else "▶️ Resume",
                    f"music:toggle_pause:{chat_id}".encode()
                ),
                Button.inline("⏭ Skip", f"music:skip:{chat_id}".encode()),
                Button.inline("⏹ Stop", f"music:stop:{chat_id}".encode()),
            ],
            [
                Button.inline(
                    f"🔁 Loop: {loop_label}",
                    f"music:loop:{chat_id}".encode()
                ),
                Button.inline("🔀 Shuffle", f"music:shuffle:{chat_id}".encode()),
                Button.inline("📜 Queue", f"music:queue:{chat_id}".encode()),
            ],
        ]

    async def _send_music_logo_message(
        self,
        chat_id: int,
        caption: str,
        *,
        buttons: Optional[List[List[Button]]] = None,
        status_message=None,
    ) -> bool:
        """Send the configured music logo with fallbacks."""

        send_kwargs = {
            "caption": caption,
            "force_document": False,
        }
        if buttons:
            send_kwargs["buttons"] = buttons

        raw_logo_id = self._music_logo_file_id or getattr(
            config, "MUSIC_LOGO_FILE_ID", ""
        )
        logo_id = self._coerce_music_logo_id(raw_logo_id)
<<<<<<< HEAD
=======
        logo_id = self._music_logo_file_id or getattr(config, "MUSIC_LOGO_FILE_ID", "")
>>>>>>> 112b0492
        if logo_id:
            try:
                await self.client.send_file(chat_id, logo_id, **send_kwargs)
                if status_message:
                    try:
                        await status_message.delete()
                    except Exception:
                        pass
                return True
            except Exception as exc:
                logger.error(f"Failed to send configured music logo: {exc}")

        logo_path_value = self._coerce_music_logo_path(
            getattr(config, "MUSIC_LOGO_FILE_PATH", "")
        )

<<<<<<< HEAD
=======

        logo_path_value = getattr(config, "MUSIC_LOGO_FILE_PATH", "").strip()
        logo_path_value = getattr(config, "MUSIC_LOGO_FILE_PATH", "")
        logo_path = Path(logo_path_value).expanduser() if logo_path_value else None

>>>>>>> 112b0492
        async def _send_fallback(source: str) -> bool:
            try:
                await self.client.send_file(chat_id, source, **send_kwargs)
                if status_message:
                    try:
                        await status_message.delete()
                    except Exception:
                        pass
                return True
            except Exception as exc:
                logger.error(f"Failed to send fallback music logo from '{source}': {exc}")
                return False

        if logo_path_value:
            lowered_path_value = logo_path_value.lower()
            if lowered_path_value.startswith(("http://", "https://")):
                if await _send_fallback(logo_path_value):
                    return True
            else:
<<<<<<< HEAD
                candidate_value = logo_path_value
                if lowered_path_value.startswith("file://"):
                    candidate_value = logo_path_value[7:]

                candidate_value = self._coerce_music_logo_path(candidate_value)
                resolved_candidates = self._resolve_music_logo_local_candidates(
                    candidate_value
=======
                normalized_value = self._coerce_music_logo_path(
                    logo_path_value[7:]
                    if lowered_path_value.startswith("file://")
            if logo_path_value.startswith(("http://", "https://")):
                if await _send_fallback(logo_path_value):
                    return True
            else:
                normalized_value = (
                    logo_path_value[7:]
                    if logo_path_value.startswith("file://")
                    else logo_path_value
                )
                resolved_candidates = self._resolve_music_logo_local_candidates(
                    normalized_value
>>>>>>> 112b0492
                )

                for candidate in resolved_candidates:
                    if candidate.is_file():
                        if await _send_fallback(str(candidate)):
                            return True

                if not resolved_candidates:
                    logger.error(
                        "Configured music logo fallback path '%s' could not be resolved",
                        logo_path_value,
                    )
                else:
                    logger.error(
                        "Configured music logo fallback path '%s' does not exist (checked: %s)",
                        logo_path_value,
                        ", ".join(str(path) for path in resolved_candidates),
                    )
<<<<<<< HEAD
=======
                path_candidates = []
                if logo_path:
                    path_candidates.append(logo_path)

                if logo_path and not logo_path.is_absolute():
                    project_root = Path(__file__).resolve().parent
                    path_candidates.append(project_root / logo_path_value)

                resolved_candidates = []
                for candidate in path_candidates:
                    try:
                        resolved_candidate = candidate.expanduser().resolve(strict=False)
                    except OSError:
                        continue

                    resolved_candidates.append(resolved_candidate)
                    if resolved_candidate.is_file():
                        if await _send_fallback(str(resolved_candidate)):
                            return True

                if not resolved_candidates or not any(
                    candidate.is_file() for candidate in resolved_candidates
                ):
                    logger.error(
                        "Configured music logo fallback path '%s' does not exist",
                        logo_path_value,
                    )
            elif logo_path and logo_path.is_file():
                if await _send_fallback(str(logo_path)):
                    return True
            else:
                logger.error(
                    "Configured music logo fallback path '%s' does not exist",
                    logo_path_value,
                )
>>>>>>> 112b0492

        return False

    def _format_music_queue_response(self, chat_id: int, result: Dict) -> str:
        """Format response when a track is added to the queue."""
        song_info = result.get('song', {})
        position = result.get('position')

        lines = [
            f"**Added to queue (Position {position})**" if position else "**Added to queue**",
            "",
            f"**Title:** {song_info.get('title', 'Unknown')}",
            f"**Duration:** {song_info.get('duration_string', 'Unknown')}"
        ]

        queue_status = self._build_music_status_message(chat_id)
        if queue_status:
            lines.extend(["", queue_status])

        return "\n".join(lines)

    def _format_music_download_response(self, result: Dict) -> str:
        """Format response when media is downloaded instead of streamed."""
        song_info = result.get('song', {})

        lines = [
            "**Now Playing (Download Mode)**",
            "",
            f"**Title:** {song_info.get('title', 'Unknown')}",
            f"**Duration:** {song_info.get('duration_string', 'Unknown')}",
            "**Mode:** Download"
        ]

        uploader = song_info.get('uploader')
        if uploader:
            lines.insert(3, f"**Uploader:** {uploader}")

        return "\n".join(lines)

    async def _notify_assistant_join_failure(self, message, chat_id: int, text: str) -> None:
        """Inform chat once when the assistant user cannot be invited automatically."""

        if chat_id in self._assistant_join_failed_chats:
            return

        try:
            await message.reply(VBotBranding.wrap_message(text, include_footer=False))
        except Exception as notify_error:
            logger.debug("Tidak bisa mengirim notifikasi kegagalan asisten: %s", notify_error)

        self._assistant_join_failed_chats.add(chat_id)

    async def _ensure_assistant_joined(self, message) -> bool:
        """Ensure the assistant account is present in the chat before streaming."""

        if not (message.is_group or message.is_channel):
            return True

        if not self.assistant_client or not self.assistant_user:
            return True

        chat_id = getattr(message, "chat_id", None)
        if not chat_id:
            return True

        if chat_id in self._assistant_joined_chats:
            return True

        assistant_id = getattr(self.assistant_user, "id", None)
        if assistant_id is None:
            return True

        assistant_handle = (
            f"@{self.assistant_user.username}"
            if getattr(self.assistant_user, "username", None)
            else f"ID {assistant_id}"
        )
        failure_message = (
            f"Akun asisten {assistant_handle} tidak dapat ditambahkan otomatis. "
            "Mohon tambahkan secara manual agar streaming musik Vzoel Fox's (Lutpan) dapat berjalan."
        )

        try:
            chat_entity = await self.client.get_entity(chat_id)
        except Exception as entity_error:
            logger.warning(
                "Gagal mengambil entitas grup %s untuk memastikan asisten bergabung: %s",
                chat_id,
                entity_error,
            )
            return True

        resolved_id = getattr(chat_entity, "id", chat_id)

        if isinstance(chat_entity, types.Channel):
            try:
                await self.client(
                    functions.channels.GetParticipantRequest(chat_entity, assistant_id)
                )
                self._assistant_joined_chats.add(resolved_id)
                self._assistant_join_failed_chats.discard(resolved_id)
                return True
            except UserNotParticipantError:
                pass
            except Exception as participant_error:
                logger.debug(
                    "Tidak bisa memeriksa status partisipasi asisten di %s: %s",
                    chat_id,
                    participant_error,
                )

            try:
                await self.client(
                    functions.channels.InviteToChannelRequest(
                        chat_entity,
                        [self.assistant_user]
                    )
                )
                self._assistant_joined_chats.add(resolved_id)
                self._assistant_join_failed_chats.discard(resolved_id)
                return True
            except UserAlreadyParticipantError:
                self._assistant_joined_chats.add(resolved_id)
                self._assistant_join_failed_chats.discard(resolved_id)
                return True
            except (ChatAdminRequiredError, UserPrivacyRestrictedError) as channel_error:
                logger.debug(
                    "Tidak bisa menambahkan asisten ke supergroup %s: %s",
                    chat_id,
                    channel_error,
                )
                await self._notify_assistant_join_failure(message, resolved_id, failure_message)
                return False
            except Exception as invite_error:
                logger.error(
                    "Gagal mengundang akun asisten ke supergroup %s: %s",
                    chat_id,
                    invite_error,
                )
                await self._notify_assistant_join_failure(message, resolved_id, failure_message)
                return False

        elif isinstance(chat_entity, types.Chat):
            try:
                full_chat = await self.client(
                    functions.messages.GetFullChatRequest(chat_entity.id)
                )
                participants = getattr(
                    getattr(full_chat.full_chat, "participants", None),
                    "participants",
                    [],
                )
                for participant in participants:
                    if getattr(participant, "user_id", None) == assistant_id:
                        self._assistant_joined_chats.add(resolved_id)
                        self._assistant_join_failed_chats.discard(resolved_id)
                        return True
            except Exception as check_error:
                logger.debug(
                    "Tidak bisa memastikan partisipan asisten pada chat %s: %s",
                    chat_id,
                    check_error,
                )

            try:
                await self.client(
                    functions.messages.AddChatUserRequest(
                        chat_entity.id,
                        self.assistant_user,
                        fwd_limit=0,
                    )
                )
                self._assistant_joined_chats.add(resolved_id)
                self._assistant_join_failed_chats.discard(resolved_id)
                return True
            except UserAlreadyParticipantError:
                self._assistant_joined_chats.add(resolved_id)
                self._assistant_join_failed_chats.discard(resolved_id)
                return True
            except (
                ChatAdminRequiredError,
                UserPrivacyRestrictedError,
                UserNotMutualContactError,
            ) as chat_error:
                logger.debug(
                    "Tidak bisa menambahkan asisten ke chat %s: %s",
                    chat_id,
                    chat_error,
                )
                await self._notify_assistant_join_failure(message, resolved_id, failure_message)
                return False
            except Exception as add_error:
                logger.error(
                    "Gagal menambahkan akun asisten ke chat %s: %s",
                    chat_id,
                    add_error,
                )
                await self._notify_assistant_join_failure(message, resolved_id, failure_message)
                return False

        else:
            self._assistant_joined_chats.add(resolved_id)
            self._assistant_join_failed_chats.discard(resolved_id)

        return True

    async def _handle_music_command(self, message, parts, audio_only=True):
        """Handle music download/stream commands"""
        if not config.MUSIC_ENABLED:
            await self._reply_with_branding(
                message,
                "Music system is disabled",
                include_footer=False,
            )
            return

        if not self.music_manager:
            await self._reply_with_branding(
                message,
                "Music system not initialized",
                include_footer=False,
            )
            return

        try:
            if len(parts) < 2:
                media_type = "audio" if audio_only else "video"
                usage_text = (
                    f"**Usage:** {parts[0]} <query or URL>\n\n"
                    f"**Examples:**\n"
                    f"{parts[0]} shape of you\n"
                    f"{parts[0]} https://youtu.be/..."
                )
                await self._reply_with_branding(
                    message,
                    usage_text,
                    include_footer=False,
                )
                return

            query = ' '.join(parts[1:])

            if not await self._ensure_assistant_joined(message):
                return

            # Show animated processing message
            media_type = "audio" if audio_only else "video"
            status_msg = await self._reply_with_branding(
                message,
                f"Searching for {media_type}...",
                include_footer=False,
            )

            # Delegate to music manager
            result = await self.music_manager.play_stream(
                message.chat_id,
                query,
                message.sender_id,
                audio_only=audio_only
            )

            if not result.get('success'):
                error_msg = result.get('error', 'Unknown error')
                await status_msg.edit(
                    self._format_branded(
                        f"**Error:** {error_msg}",
                        include_footer=False,
                    )
                )
                return

            if result.get('streaming'):
                if result.get('queued'):
                    response = self._format_music_queue_response(message.chat_id, result)
                else:
                    response = self._build_music_status_message(message.chat_id)

                caption = VBotBranding.wrap_message(response, include_footer=False)
                buttons = self._build_music_control_buttons(message.chat_id)
                buttons_param = buttons if buttons else None

                sent = await self._send_music_logo_message(
                    message.chat_id,
                    caption,
                    buttons=buttons_param,
                    status_message=status_msg,
                )
                if not sent:
                    try:
                        await status_msg.edit(caption, buttons=buttons_param)
                    except MessageNotModifiedError:
                        logger.debug("Music status message was already up to date")
                    except Exception as exc:
                        logger.error(
                            "Unable to update status message with caption fallback: %s",
                            exc,
                        )

                return

            response = self._format_music_download_response(result)
            caption = VBotBranding.wrap_message(response, include_footer=False)
            await status_msg.edit(caption)

            file_path = result.get('file_path')
            if not file_path:
                return

            song_info = result.get('song', {})
            caption_lines = [
                f"**Title:** {song_info.get('title', 'Unknown')}",
                f"**Duration:** {song_info.get('duration_string', 'Unknown')}"
            ]
            uploader = song_info.get('uploader')
            if uploader:
                caption_lines.append(f"**Uploader:** {uploader}")
            file_caption = VBotBranding.wrap_message("\n".join(caption_lines), include_footer=False)
            converted_caption = await self._convert_for_user(
                file_caption,
                getattr(message, "sender_id", None),
            )
            if isinstance(converted_caption, str):
                file_caption = converted_caption

            try:
                await self.client.send_file(
                    message.chat_id,
                    file_path,
                    caption=file_caption,
                    force_document=False,
                    supports_streaming=True
                )
            except Exception as send_error:
                logger.error(f"Failed to send media file: {send_error}")
                await self._send_premium_message(
                    message.chat_id,
                    VBotBranding.format_error(f"Gagal mengirim file: {send_error}"),
                    user_id=getattr(message, "sender_id", None),
                )
            return

        except Exception as e:
            logger.error(f"Music command error: {e}", exc_info=True)
            await message.reply(VBotBranding.format_error(f"Music error: {e}"))

    async def _handle_music_callback(self, event, data: str):
        """Process inline button callbacks for music controls."""
        if not self.music_manager:
            await event.answer("❌ Music system not initialized", alert=True)
            return

        try:
            _, action, chat_id_raw = data.split(":", 2)
            chat_id = int(chat_id_raw)
        except ValueError:
            await event.answer("❌ Invalid music action", alert=True)
            return

        manager = self.music_manager
        response_text: Optional[str] = None

        try:
            if action == "toggle_pause":
                paused = manager.paused.get(chat_id, False)
                if paused:
                    response_text = await manager.resume(chat_id)
                else:
                    response_text = await manager.pause(chat_id)
            elif action == "skip":
                response_text = await manager.skip(chat_id)
            elif action == "stop":
                response_text = await manager.stop(chat_id)
            elif action == "loop":
                response_text = await manager.set_loop(chat_id, "toggle")
            elif action == "shuffle":
                response_text = await manager.shuffle(chat_id)
            elif action == "queue":
                queue_text = await manager.show_queue(chat_id)
                await self.client.send_message(chat_id, queue_text)
                response_text = "📨 Queue dikirim ke chat"
            else:
                await event.answer("❌ Unknown action", alert=True)
                return
        except Exception as exc:
            logger.error(f"Music callback error: {exc}", exc_info=True)
            await event.answer("❌ Gagal memproses tombol", alert=True)
            return

        try:
            status_text = self._build_music_status_message(chat_id)
            buttons = self._build_music_control_buttons(chat_id)
            await event.edit(status_text, buttons=buttons)
        except Exception as edit_error:
            logger.debug(f"Failed to update music status message: {edit_error}")

        if response_text:
            show_alert = response_text.startswith("❌")
            await event.answer(response_text, alert=show_alert)
        else:
            await event.answer("Selesai", alert=False)

    async def _handle_pause_command(self, message):
        """Handle /pause command"""
        if not self.music_manager:
            await self._reply_with_branding(
                message,
                "❌ Music system not initialized",
                include_footer=False,
            )
            return

        try:
            result = await self.music_manager.pause(message.chat_id)
            await self._reply_with_branding(
                message,
                result,
                include_footer=False,
            )
        except Exception as e:
            logger.error(f"Pause error: {e}")
            await self._reply_with_branding(
                message,
                f"❌ Pause failed: {str(e)}",
                include_footer=False,
            )

    async def _handle_resume_command(self, message):
        """Handle /resume command"""
        if not self.music_manager:
            await self._reply_with_branding(
                message,
                "❌ Music system not initialized",
                include_footer=False,
            )
            return

        try:
            result = await self.music_manager.resume(message.chat_id)
            await self._reply_with_branding(
                message,
                result,
                include_footer=False,
            )
        except Exception as e:
            logger.error(f"Resume error: {e}")
            await self._reply_with_branding(
                message,
                f"❌ Resume failed: {str(e)}",
                include_footer=False,
            )

    async def _handle_skip_command(self, message):
        """Handle /skip command"""
        if not self.music_manager:
            await self._reply_with_branding(
                message,
                "❌ Music system not initialized",
                include_footer=False,
            )
            return

        try:
            result = await self.music_manager.skip(message.chat_id)
            await self._reply_with_branding(
                message,
                result,
                include_footer=False,
            )
        except Exception as e:
            logger.error(f"Skip error: {e}")
            await self._reply_with_branding(
                message,
                f"❌ Skip failed: {str(e)}",
                include_footer=False,
            )

    async def _handle_stop_command(self, message):
        """Handle /stop command"""
        if not self.music_manager:
            await self._reply_with_branding(
                message,
                "❌ Music system not initialized",
                include_footer=False,
            )
            return

        try:
            result = await self.music_manager.stop(message.chat_id)
            await self._reply_with_branding(
                message,
                result,
                include_footer=False,
            )
        except Exception as e:
            logger.error(f"Stop error: {e}")
            await self._reply_with_branding(
                message,
                f"❌ Stop failed: {str(e)}",
                include_footer=False,
            )

    async def _handle_queue_command(self, message):
        """Handle /queue command"""
        if not self.music_manager:
            await self._reply_with_branding(
                message,
                "❌ Music system not initialized",
                include_footer=False,
            )
            return

        try:
            result = await self.music_manager.show_queue(message.chat_id)
            await self._reply_with_branding(
                message,
                result,
                include_footer=False,
            )
        except Exception as e:
            logger.error(f"Queue error: {e}")
            await self._reply_with_branding(
                message,
                f"❌ Queue error: {str(e)}",
                include_footer=False,
            )

    async def _handle_shuffle_command(self, message):
        """Handle /shuffle command"""
        if not self.music_manager:
            await self._reply_with_branding(
                message,
                "❌ Music system not initialized",
                include_footer=False,
            )
            return

        try:
            result = await self.music_manager.shuffle(message.chat_id)
            await self._reply_with_branding(
                message,
                result,
                include_footer=False,
            )
        except Exception as e:
            logger.error(f"Shuffle error: {e}")
            await self._reply_with_branding(
                message,
                f"❌ Shuffle failed: {str(e)}",
                include_footer=False,
            )

    async def _handle_loop_command(self, message, parts):
        """Handle /loop command"""
        if not self.music_manager:
            await self._reply_with_branding(
                message,
                "❌ Music system not initialized",
                include_footer=False,
            )
            return

        try:
            mode = parts[1].lower() if len(parts) > 1 else "toggle"
            result = await self.music_manager.set_loop(message.chat_id, mode)
            await self._reply_with_branding(
                message,
                result,
                include_footer=False,
            )
        except Exception as e:
            logger.error(f"Loop error: {e}")
            await self._reply_with_branding(
                message,
                f"❌ Loop error: {str(e)}",
                include_footer=False,
            )

    async def _handle_seek_command(self, message, parts):
        """Handle /seek command"""
        if not self.music_manager:
            await self._reply_with_branding(
                message,
                "❌ Music system not initialized",
                include_footer=False,
            )
            return

        try:
            if len(parts) < 2:
                await self._reply_with_branding(
                    message,
                    "**Usage:** `/seek <seconds>`\n\n**Example:** `/seek 60`",
                    include_footer=False,
                )
                return

            seconds = int(parts[1])
            result = await self.music_manager.seek(message.chat_id, seconds)
            await self._reply_with_branding(
                message,
                result,
                include_footer=False,
            )
        except ValueError:
            await self._reply_with_branding(
                message,
                "❌ Invalid number! Use: `/seek <seconds>`",
                include_footer=False,
            )
        except Exception as e:
            logger.error(f"Seek error: {e}")
            await self._reply_with_branding(
                message,
                f"❌ Seek failed: {str(e)}",
                include_footer=False,
            )

    async def _handle_volume_command(self, message, parts):
        """Handle /volume command"""
        if not self.music_manager:
            await self._reply_with_branding(
                message,
                "❌ Music system not initialized",
                include_footer=False,
            )
            return

        try:
            if len(parts) < 2:
                await self._reply_with_branding(
                    message,
                    "**Usage:** `/volume <0-200>`\n\n**Example:** `/volume 100`",
                    include_footer=False,
                )
                return

            volume = int(parts[1])
            if not 0 <= volume <= 200:
                await self._reply_with_branding(
                    message,
                    "❌ Volume must be between 0-200!",
                    include_footer=False,
                )
                return

            result = await self.music_manager.set_volume(message.chat_id, volume)
            await self._reply_with_branding(
                message,
                result,
                include_footer=False,
            )
        except ValueError:
            await self._reply_with_branding(
                message,
                "Invalid number! Use: `/volume <0-200>`",
                include_footer=False,
            )
        except Exception as e:
            logger.error(f"Volume error: {e}")
            await self._reply_with_branding(
                message,
                f"Volume error: {str(e)}",
                include_footer=False,
            )

    async def _handle_promote_command(self, message, parts):
        """Handle /pm (promote) command - promote user to admin"""
        if not message.is_group and not message.is_channel:
            await self._reply_with_branding(
                message,
                "**Promote command only works in groups!**",
                include_footer=False,
            )
            return

        try:
            # Get target user
            target_user_id = None
            title = "Admin"

            # Method 1: Reply to message
            if message.reply_to_msg_id:
                replied_msg = await message.get_reply_message()
                if replied_msg:
                    target_user_id = replied_msg.sender_id
                    # Get title from parts if provided
                    if len(parts) > 1:
                        title = ' '.join(parts[1:])

            # Method 2: From @username or ID
            elif len(parts) >= 2:
                target = parts[1]

                # Handle @username
                if target.startswith('@'):
                    try:
                        entity = await self.client.get_entity(target)
                        target_user_id = entity.id
                    except Exception as e:
                        await self._reply_with_branding(
                            message,
                            f"**Error:** Could not find user {target}",
                            include_footer=False,
                        )
                        return

                # Handle user ID
                elif target.isdigit():
                    target_user_id = int(target)

                # Get title if provided
                if len(parts) > 2:
                    title = ' '.join(parts[2:])

            if not target_user_id:
                usage_text = (
                    "**Usage:** `/pm @username [title]` or `/pm <user_id> [title]` or reply to message\n\n"
                    "**Examples:**\n"
                    "• `/pm @user Admin`\n"
                    "• `/pm @user`\n"
                    "• Reply to user message with `/pm Moderator`"
                )
                await self._reply_with_branding(
                    message,
                    usage_text,
                    include_footer=False,
                )
                return

            # Promote user
            from telethon.tl.functions.channels import EditAdminRequest
            from telethon.tl.types import ChatAdminRights

            rights = ChatAdminRights(
                change_info=True,
                post_messages=True,
                edit_messages=True,
                delete_messages=True,
                ban_users=True,
                invite_users=True,
                pin_messages=True,
                add_admins=False,
                manage_call=True
            )

            await self.client(EditAdminRequest(
                channel=message.chat_id,
                user_id=target_user_id,
                admin_rights=rights,
                rank=title[:16]  # Max 16 characters for title
            ))

            await self._ensure_group_admin_sync(message.chat_id, force=True)

            try:
                user_entity = await self.client.get_entity(target_user_id)
                username = f"@{user_entity.username}" if user_entity.username else f"User {target_user_id}"
                name = user_entity.first_name or "User"
            except:
                username = f"User {target_user_id}"
                name = "User"

            success_text = (
                f"**User Promoted**\n\n"
                f"**User:** {name} ({username})\n"
                f"**Title:** {title}\n\n"
                "User is now an admin with full permissions."
            )
            await self._reply_with_branding(
                message,
                success_text,
                include_footer=False,
            )

        except Exception as e:
            logger.error(f"Error in promote command: {e}", exc_info=True)
            await self._reply_with_branding(
                message,
                f"**Error:** {str(e)}\n\nMake sure bot has admin rights to promote users.",
                include_footer=False,
            )

    async def _handle_demote_command(self, message, parts):
        """Handle /dm (demote) command - demote user from admin"""
        if not message.is_group and not message.is_channel:
            await self._reply_with_branding(
                message,
                "**Demote command only works in groups!**",
                include_footer=False,
            )
            return

        try:
            # Get target user
            target_user_id = None

            # Method 1: Reply to message
            if message.reply_to_msg_id:
                replied_msg = await message.get_reply_message()
                if replied_msg:
                    target_user_id = replied_msg.sender_id

            # Method 2: From @username or ID
            elif len(parts) >= 2:
                target = parts[1]

                # Handle @username
                if target.startswith('@'):
                    try:
                        entity = await self.client.get_entity(target)
                        target_user_id = entity.id
                    except Exception as e:
                        await self._reply_with_branding(
                            message,
                            f"**Error:** Could not find user {target}",
                            include_footer=False,
                        )
                        return

                # Handle user ID
                elif target.isdigit():
                    target_user_id = int(target)

            if not target_user_id:
                usage_text = (
                    "**Usage:** `/dm @username` or `/dm <user_id>` or reply to message\n\n"
                    "**Examples:**\n"
                    "• `/dm @user`\n"
                    "• `/dm 123456789`\n"
                    "• Reply to admin message with `/dm`"
                )
                await self._reply_with_branding(
                    message,
                    usage_text,
                    include_footer=False,
                )
                return

            # Demote user (remove admin rights)
            from telethon.tl.functions.channels import EditAdminRequest
            from telethon.tl.types import ChatAdminRights

            # Empty rights = demote
            rights = ChatAdminRights(
                change_info=False,
                post_messages=False,
                edit_messages=False,
                delete_messages=False,
                ban_users=False,
                invite_users=False,
                pin_messages=False,
                add_admins=False,
                manage_call=False
            )

            await self.client(EditAdminRequest(
                channel=message.chat_id,
                user_id=target_user_id,
                admin_rights=rights,
                rank=""
            ))

            await self._ensure_group_admin_sync(message.chat_id, force=True)

            try:
                user_entity = await self.client.get_entity(target_user_id)
                username = f"@{user_entity.username}" if user_entity.username else f"User {target_user_id}"
                name = user_entity.first_name or "User"
            except:
                username = f"User {target_user_id}"
                name = "User"

            success_text = (
                f"**User Demoted**\n\n"
                f"**User:** {name} ({username})\n\n"
                "User is no longer an admin."
            )
            await self._reply_with_branding(
                message,
                success_text,
                include_footer=False,
            )

        except Exception as e:
            logger.error(f"Error in demote command: {e}", exc_info=True)
            await self._reply_with_branding(
                message,
                f"**Error:** {str(e)}\n\nMake sure bot has admin rights to demote users.",
                include_footer=False,
            )

    async def _ensure_group_admin_sync(self, chat_id: int, *, force: bool = False) -> None:
        """Refresh stored admin list for a chat when the cache expires."""

        if not chat_id:
            return

        now = time.monotonic()
        last_sync = self._admin_sync_cache.get(chat_id)
        if not force and last_sync is not None and (now - last_sync) < self._admin_sync_interval:
            return

        admin_entities: List[Any] = []
        try:
            async for participant in self.client.iter_participants(
                chat_id,
                filter=types.ChannelParticipantsAdmins(),
            ):
                if participant:
                    admin_entities.append(participant)
        except Exception as iter_error:
            logger.debug(
                "iter_participants admin sync failed for chat %s: %s",
                chat_id,
                iter_error,
            )
            try:
                fetched = await self.client.get_participants(
                    chat_id, filter=types.ChannelParticipantsAdmins()
                )
                admin_entities.extend(fetched)
            except Exception as fetch_error:
                logger.warning(
                    "Unable to fetch admin list for chat %s: %s",
                    chat_id,
                    fetch_error,
                )
                return

        admin_ids = {
            getattr(entity, "id", None)
            for entity in admin_entities
            if getattr(entity, "id", None)
        }

        if not admin_ids:
            logger.debug(
                "Admin sync yielded empty list for chat %s; keeping previous data",
                chat_id,
            )
            self._admin_sync_cache[chat_id] = now
            return

        existing = set(self.database.get_group_admins(chat_id))

        for user_id in admin_ids - existing:
            self.database.add_group_admin(chat_id, user_id)

        for user_id in existing - admin_ids:
            self.database.remove_group_admin(chat_id, user_id)

        self._admin_sync_cache[chat_id] = now

    @staticmethod
    def _format_admin_entry(entity: Any) -> str:
        """Return a readable label for an admin entity."""

        user_id = getattr(entity, "id", None)
        username = getattr(entity, "username", None)
        first_name = getattr(entity, "first_name", "") or ""
        last_name = getattr(entity, "last_name", "") or ""
        full_name = " ".join(part for part in [first_name, last_name] if part).strip()

        if username and full_name:
            return f"{full_name} (@{username})"
        if username:
            return f"@{username}"
        if full_name:
            return f"{full_name} (`{user_id}`)"
        return f"`User {user_id}`"

    async def _handle_adminlist_command(self, message):
        """Handle /adminlist command - show tracked admins for this group."""

        if not message.is_group and not message.is_channel:
            await self._reply_with_branding(
                message,
                "**Perintah ini hanya tersedia di grup.**",
                include_footer=False,
            )
            return

        chat_id = message.chat_id
        if chat_id is None:
            await self._reply_with_branding(
                message,
                "Tidak dapat menentukan grup saat ini.",
                include_footer=False,
            )
            return

        await self._ensure_group_admin_sync(chat_id, force=True)

        admin_ids = self.database.get_group_admins(chat_id)
        if not admin_ids:
            warning_text = (
                "⚠️ **Belum ada admin yang tercatat untuk grup ini.**\n"
                "Gunakan perintah admin sekali agar bot dapat menyinkronkan daftar."
            )
            await self._reply_with_branding(
                message,
                warning_text,
                include_footer=False,
            )
            return

        admin_lines: List[str] = []
        for index, user_id in enumerate(admin_ids, start=1):
            try:
                entity = await self.client.get_entity(user_id)
                admin_lines.append(f"{index}. {self._format_admin_entry(entity)}")
            except Exception as fetch_error:
                logger.debug(
                    "Unable to resolve admin %s in chat %s: %s",
                    user_id,
                    chat_id,
                    fetch_error,
                )
                admin_lines.append(f"{index}. `User {user_id}`")

        header = "**Daftar Admin Grup**"
        admin_text = f"{header}\n\n" + "\n".join(admin_lines)
        await self._reply_with_branding(
            message,
            admin_text,
            include_footer=False,
        )

    async def _handle_add_permission_command(self, message, parts):
        """Handle +add command - stub"""
        await self._reply_with_branding(
            message,
            "🚧 **Add permission under development**\n\nComing soon!",
            include_footer=False,
        )

    async def _handle_del_permission_command(self, message, parts):
        """Handle +del command - stub"""
        await self._reply_with_branding(
            message,
            "🚧 **Del permission under development**\n\nComing soon!",
            include_footer=False,
        )

    async def _handle_setwelcome_command(self, message, parts):
        """Handle +setwelcome command - stub"""
        await self._reply_with_branding(
            message,
            "🚧 **Set welcome under development**\n\nComing soon!",
            include_footer=False,
        )

    async def _handle_backup_command(self, message, parts):
        """Handle +backup command - stub"""
        await self._reply_with_branding(
            message,
            "🚧 **Backup command under development**\n\nComing soon!",
            include_footer=False,
        )

    async def _handle_lock_command(self, message, parts):
        """Handle /lock command - lock user with auto-delete"""
        if not message.is_group and not message.is_channel:
            await self._reply_with_branding(
                message,
                "**Lock command only works in groups!**",
                include_footer=False,
            )
            return

        try:
            # Try to get user ID from different sources
            target_user_id = None

            # Method 1: Reply to message
            target_user_id = await self.lock_manager.extract_user_from_reply(message)

            # Method 2: From mention in message
            if not target_user_id:
                target_user_id = await self.lock_manager.extract_user_from_mention(self.client, message)

            # Method 3: From command argument (@username or ID)
            if not target_user_id:
                target_user_id = await self.lock_manager.parse_lock_command(self.client, message)

            if not target_user_id:
                usage_text = (
                    "**Usage:** `/lock @username` or `/lock <user_id>` or reply to user's message\n\n"
                    "**Examples:**\n"
                    "• `/lock @spammer`\n"
                    "• `/lock 123456789`\n"
                    "• Reply to user message with `/lock`"
                )
                await self._reply_with_branding(
                    message,
                    usage_text,
                    include_footer=False,
                )
                return

            # Prevent locking bot developers/owners
            if self.auth_manager.is_developer(target_user_id) or self.auth_manager.is_owner(target_user_id):
                issuer_id = getattr(message, 'sender_id', None)
                if not issuer_id:
                    await self._reply_with_branding(
                        message,
                        "**Error:** You cannot lock bot developers or owners.",
                        include_footer=False,
                    )
                    return

                protected_role = "developer" if self.auth_manager.is_developer(target_user_id) else "owner"
                punishment_reason = (
                    f"Attempted to lock a protected {protected_role}. "
                    "Only bot developers can unlock this restriction."
                )
                metadata = {
                    'requires_developer': True,
                    'reason': punishment_reason,
                    'locked_for': 'protected_account_attempt',
                    'protected_role': protected_role,
                    'protected_user_id': target_user_id,
                }

                logger.warning(
                    "User %s attempted to lock protected %s %s", issuer_id, protected_role, target_user_id
                )

                success = await self.lock_manager.lock_user(
                    message.chat_id,
                    issuer_id,
                    punishment_reason,
                    metadata=metadata,
                )

                if success:
                    try:
                        issuer_entity = await self.client.get_entity(issuer_id)
                        if getattr(issuer_entity, 'username', None):
                            issuer_label = f"@{issuer_entity.username}"
                        else:
                            issuer_label = f"[User {issuer_id}](tg://user?id={issuer_id})"
                    except Exception:
                        issuer_label = f"User {issuer_id}"

                    protected_text = (
                        "**Protected Account Attempt**\n\n"
                        f"{issuer_label} tried to lock a protected {protected_role} and has been locked instead.\n"
                        "Only bot developers can unlock this restriction."
                    )
                    await self._reply_with_branding(
                        message,
                        protected_text,
                        include_footer=False,
                    )
                else:
                    await self._reply_with_branding(
                        message,
                        "**Error:** Protected account detected but failed to apply the automatic lock.",
                        include_footer=False,
                    )

                await self._reply_with_branding(
                    message,
                    "**Error:** You cannot lock bot developers or owners.",
                    include_footer=False,
                )
                return

            # Get reason if provided
            reason = "Locked by admin"
            if len(parts) > 2:
                reason = ' '.join(parts[2:])
            elif len(parts) == 2 and not parts[1].startswith('@') and not parts[1].isdigit():
                reason = parts[1]

            # Lock the user
            success = await self.lock_manager.lock_user(message.chat_id, target_user_id, reason)

            if success:
                try:
                    user_entity = await self.client.get_entity(target_user_id)
                    username = f"@{user_entity.username}" if user_entity.username else f"User {target_user_id}"
                except:
                    username = f"User {target_user_id}"

                success_text = (
                    f"**User Locked**\n\n"
                    f"**User:** {username}\n"
                    f"**Reason:** {reason}\n\n"
                    "All messages from this user will be auto-deleted."
                )
                await self._reply_with_branding(
                    message,
                    success_text,
                    include_footer=False,
                )
            else:
                await self._reply_with_branding(
                    message,
                    "**Error:** Failed to lock user. Database error.",
                    include_footer=False,
                )

        except Exception as e:
            logger.error(f"Error in lock command: {e}", exc_info=True)
            await self._reply_with_branding(
                message,
                f"**Error:** {str(e)}",
                include_footer=False,
            )

    async def _handle_unlock_command(self, message, parts):
        """Handle /unlock command - unlock user"""
        if not message.is_group and not message.is_channel:
            await self._reply_with_branding(
                message,
                "**Unlock command only works in groups!**",
                include_footer=False,
            )
            return

        try:
            # Try to get user ID from different sources
            target_user_id = None

            # Method 1: Reply to message
            target_user_id = await self.lock_manager.extract_user_from_reply(message)

            # Method 2: From mention in message
            if not target_user_id:
                target_user_id = await self.lock_manager.extract_user_from_mention(self.client, message)

            # Method 3: From command argument (@username or ID)
            if not target_user_id:
                target_user_id = await self.lock_manager.parse_lock_command(self.client, message)

            if not target_user_id:
                usage_text = (
                    "**Usage:** `/unlock @username` or `/unlock <user_id>` or reply to user's message\n\n"
                    "**Examples:**\n"
                    "• `/unlock @user`\n"
                    "• `/unlock 123456789`\n"
                    "• Reply to user message with `/unlock`"
                )
                await self._reply_with_branding(
                    message,
                    usage_text,
                    include_footer=False,
                )
                return

            # Unlock the user
            metadata = self.lock_manager.get_lock_metadata(message.chat_id, target_user_id)
            if metadata.get('requires_developer'):
                issuer_id = getattr(message, 'sender_id', None)
                if not issuer_id or not self.auth_manager.is_developer(issuer_id):
                    await self._reply_with_branding(
                        message,
                        "**Error:** Only bot developers can unlock this user after they attempted to lock a protected account.",
                        include_footer=False,
                    )
                    return

            success = await self.lock_manager.unlock_user(message.chat_id, target_user_id)

            if success:
                try:
                    user_entity = await self.client.get_entity(target_user_id)
                    username = f"@{user_entity.username}" if user_entity.username else f"User {target_user_id}"
                except:
                    username = f"User {target_user_id}"

                success_text = (
                    f"**User Unlocked**\n\n"
                    f"**User:** {username}\n\n"
                    "User can now send messages normally."
                )
                await self._reply_with_branding(
                    message,
                    success_text,
                    include_footer=False,
                )
            else:
                await self._reply_with_branding(
                    message,
                    "**Error:** Failed to unlock user or user is not locked.",
                    include_footer=False,
                )

        except Exception as e:
            logger.error(f"Error in unlock command: {e}", exc_info=True)
            await self._reply_with_branding(
                message,
                f"**Error:** {str(e)}",
                include_footer=False,
            )

    async def _handle_locklist_command(self, message):
        """Handle /locklist command - show locked users"""
        if not message.is_group and not message.is_channel:
            await self._reply_with_branding(
                message,
                "**Lock list only works in groups!**",
                include_footer=False,
            )
            return

        try:
            locked_users = self.lock_manager.get_locked_users(message.chat_id)

            if not locked_users:
                await self._reply_with_branding(
                    message,
                    "**No locked users in this chat.**",
                    include_footer=False,
                )
                return

            response = "**Locked Users in This Chat**\n\n"

            for user_id, data in locked_users.items():
                try:
                    user_entity = await self.client.get_entity(user_id)
                    username = f"@{user_entity.username}" if user_entity.username else f"User {user_id}"
                    name = user_entity.first_name or "Unknown"
                except:
                    username = f"User {user_id}"
                    name = "Unknown"

                reason = data.get('reason', 'No reason')
                response += f"• **{name}** ({username})\n  Reason: {reason}\n\n"

            response += f"**Total:** {len(locked_users)} user(s) locked"

            await self._reply_with_branding(
                message,
                response,
                include_footer=False,
            )

        except Exception as e:
            logger.error(f"Error in locklist command: {e}", exc_info=True)
            await self._reply_with_branding(
                message,
                f"**Error:** {str(e)}",
                include_footer=False,
            )

    async def _handle_tag_command(self, message):
        """Handle perintah tag massal dengan dukungan batch dinamis."""
        if not config.ENABLE_TAG_SYSTEM:
            await message.reply(
                VBotBranding.format_error("Sistem tag sedang dinonaktifkan oleh Vzoel Fox's (Lutpan).")
            )
            return

        if not message.is_group and not message.is_channel:
            await message.reply(
                VBotBranding.format_error("Perintah tag massal hanya tersedia di grup atau kanal.")
            )
            return

        try:
            reply_message = None
            if getattr(message, "is_reply", False):
                try:
                    reply_message = await message.get_reply_message()
                except Exception as fetch_error:
                    logger.debug("Failed to fetch replied message: %s", fetch_error)

            raw_text = message.raw_text or message.text or ""
            remainder = ""
            if raw_text:
                parts = raw_text.split(maxsplit=1)
                if len(parts) > 1:
                    remainder = parts[1].strip()

            provided_batch: Optional[int] = None
            custom_message = remainder

            if remainder:
                first_split = remainder.split(maxsplit=1)
                candidate = first_split[0]
                rest_text = first_split[1] if len(first_split) > 1 else ""
                if candidate.isdigit():
                    provided_batch = int(candidate)
                    custom_message = rest_text.strip()
                else:
                    custom_message = remainder

            if not custom_message and reply_message:
                reply_text = getattr(reply_message, "raw_text", None) or getattr(reply_message, "message", "")
                custom_message = reply_text.strip()

            if not custom_message:
                custom_message = "Sedang menandai seluruh anggota..."

            custom_message = VBotBranding.apply_placeholders(
                f"{custom_message}\n\n_{{plugins}} by VBot_",
                plugin_name=TagManager.PLUGIN_NAME,
            )

            reply_to_msg_id = getattr(message, "reply_to_msg_id", None)

            success = await self.tag_manager.start_tag_all(
                self.client,
                message.chat_id,
                custom_message,
                message.sender_id,
                batch_size=provided_batch,
                reply_to_msg_id=reply_to_msg_id,
            )

            if success:
                confirm_text = (
                    "**Tag Massal Dimulai**\n\n"
                    f"**Pesan:** {custom_message}\n\n"
                    "Bot akan menandai seluruh anggota secara bertahap. Gunakan `.c`/`/c`/`+c` untuk menghentikan."
                )
                await message.reply(
                    VBotBranding.wrap_message(confirm_text, include_footer=False)
                )
                return

            if not success:
                if message.chat_id in self.tag_manager.active_tags:
                    await message.reply(
                        VBotBranding.format_error(
                            "Proses tag massal sedang berlangsung. Tunggu hingga selesai atau gunakan `.c`/`/c`/`+c`."
                        )
                    )
                else:
                    await message.reply(
                        VBotBranding.format_error(
                            "Tag massal gagal dimulai. Periksa anggota dan izin bot."
                        )
                    )

        except Exception as e:
            logger.error(f"Error in tag command: {e}", exc_info=True)
            await message.reply(
                VBotBranding.format_error(f"Galat sistem: {str(e)}")
            )

    async def _handle_dot_tag_command(self, message):
        """Handle developer-prefix tag command (e.g. .t) for admins."""
        if not config.ENABLE_TAG_SYSTEM:
            await self._reply_with_branding(
                message,
                "**Tag system is currently disabled.**",
                include_footer=False,
            )
            return

        if not message.is_group and not message.is_channel:
            await self._reply_with_branding(
                message,
                "**Tag all only works in groups!**",
                include_footer=False,
            )
            return

        try:
            reply_message = None
            if getattr(message, "is_reply", False):
                try:
                    reply_message = await message.get_reply_message()
                except Exception as fetch_error:
                    logger.debug("Failed to fetch replied message: %s", fetch_error)

            raw_text = message.raw_text or message.text or ""
            remainder = ""
            if raw_text:
                parts = raw_text.split(maxsplit=1)
                if len(parts) > 1:
                    remainder = parts[1].strip()

            provided_batch: Optional[int] = None
            custom_message = remainder

            if remainder:
                first_split = remainder.split(maxsplit=1)
                candidate = first_split[0]
                rest_text = first_split[1] if len(first_split) > 1 else ""
                if candidate.isdigit():
                    provided_batch = int(candidate)
                    custom_message = rest_text.strip()
                else:
                    custom_message = remainder

            if not custom_message and reply_message:
                reply_text = getattr(reply_message, "raw_text", None) or getattr(reply_message, "message", "")
                custom_message = reply_text.strip()

            if not custom_message:
                custom_message = "Tagging all members..."

            reply_to_msg_id = getattr(message, "reply_to_msg_id", None)

            success = await self.tag_manager.start_tag_all(
                self.client,
                message.chat_id,
                custom_message,
                message.sender_id,
                batch_size=provided_batch,
                reply_to_msg_id=reply_to_msg_id,
            )

            if success:
                confirm_text = (
                    "**Tag all started**\n\n"
                    f"**Message:** {custom_message}\n\n"
                    "The bot will progressively mention members. Use `.c`/`/c`/`+c` to cancel."
                )
                await message.reply(
                    VBotBranding.wrap_message(confirm_text, include_footer=False)
                )
                return

            if not success:
                if message.chat_id in self.tag_manager.active_tags:
                    await message.reply(
                        VBotBranding.format_error(
                            "Proses tag massal sedang berlangsung. Tunggu hingga selesai atau gunakan `.c`/`/c`/`+c`."
                        )
                    )
                else:
                    await message.reply(
                        VBotBranding.format_error(
                            "Tag massal gagal dimulai. Periksa anggota dan izin bot."
                        )
                    )

        except Exception as e:
            logger.error(f"Error in dot tag command: {e}", exc_info=True)
            await self._reply_with_branding(
                message,
                f"**Error:** {str(e)}",
                include_footer=False,
            )

    async def _handle_tag_cancel_command(self, message):
        """Handle perintah pembatalan tag massal."""
        if not message.is_group and not message.is_channel:
            await message.reply(
                VBotBranding.format_error("Perintah pembatalan hanya tersedia di grup atau kanal.")
            )
            return

        try:
            success = await self.tag_manager.cancel_tag_all(message.chat_id)

            if success:
                cancel_text = (
                    "**Tag Massal Dibatalkan**\n\n"
                    "Proses penandaan telah dihentikan sesuai permintaan admin."
                )
                await message.reply(
                    VBotBranding.wrap_message(cancel_text, include_footer=False)
                )
            else:
                await message.reply(
                    VBotBranding.format_error("Tidak ada proses tag massal yang aktif di percakapan ini.")
                )

        except Exception as e:
            logger.error(f"Error in cancel command: {e}", exc_info=True)
            await message.reply(
                VBotBranding.format_error(f"Galat sistem: {str(e)}")
            )


async def main():
    bot = VBot()
    ok = await bot.initialize()
    if not ok:
        sys.exit(1)
    logger.info("VBot is up and running.")
    await asyncio.Future()  # run forever


if __name__ == "__main__":
    try:
        if uvloop is not None:
            asyncio.set_event_loop_policy(uvloop.EventLoopPolicy())
        asyncio.run(main())
    except KeyboardInterrupt:
        pass
<|MERGE_RESOLUTION|>--- conflicted
+++ resolved
@@ -111,10 +111,7 @@
         self._music_logo_file_id = self._coerce_music_logo_id(
             getattr(config, "MUSIC_LOGO_FILE_ID", "")
         )
-<<<<<<< HEAD
-=======
         self._music_logo_file_id = getattr(config, "MUSIC_LOGO_FILE_ID", "")
->>>>>>> 112b0492
         self._project_root = Path(__file__).resolve().parent
         try:
             self._config_root = Path(config.__file__).resolve().parent
@@ -1497,13 +1494,10 @@
         """Return unique candidate paths to try for a configured logo value."""
 
         trimmed = self._coerce_music_logo_path(path_value)
-<<<<<<< HEAD
-=======
     def _resolve_music_logo_local_candidates(self, path_value: str) -> List[Path]:
         """Return unique candidate paths to try for a configured logo value."""
 
         trimmed = path_value.strip()
->>>>>>> 112b0492
         if not trimmed:
             return []
 
@@ -1703,10 +1697,7 @@
             config, "MUSIC_LOGO_FILE_ID", ""
         )
         logo_id = self._coerce_music_logo_id(raw_logo_id)
-<<<<<<< HEAD
-=======
         logo_id = self._music_logo_file_id or getattr(config, "MUSIC_LOGO_FILE_ID", "")
->>>>>>> 112b0492
         if logo_id:
             try:
                 await self.client.send_file(chat_id, logo_id, **send_kwargs)
@@ -1723,14 +1714,11 @@
             getattr(config, "MUSIC_LOGO_FILE_PATH", "")
         )
 
-<<<<<<< HEAD
-=======
 
         logo_path_value = getattr(config, "MUSIC_LOGO_FILE_PATH", "").strip()
         logo_path_value = getattr(config, "MUSIC_LOGO_FILE_PATH", "")
         logo_path = Path(logo_path_value).expanduser() if logo_path_value else None
 
->>>>>>> 112b0492
         async def _send_fallback(source: str) -> bool:
             try:
                 await self.client.send_file(chat_id, source, **send_kwargs)
@@ -1750,7 +1738,6 @@
                 if await _send_fallback(logo_path_value):
                     return True
             else:
-<<<<<<< HEAD
                 candidate_value = logo_path_value
                 if lowered_path_value.startswith("file://"):
                     candidate_value = logo_path_value[7:]
@@ -1758,7 +1745,6 @@
                 candidate_value = self._coerce_music_logo_path(candidate_value)
                 resolved_candidates = self._resolve_music_logo_local_candidates(
                     candidate_value
-=======
                 normalized_value = self._coerce_music_logo_path(
                     logo_path_value[7:]
                     if lowered_path_value.startswith("file://")
@@ -1773,7 +1759,6 @@
                 )
                 resolved_candidates = self._resolve_music_logo_local_candidates(
                     normalized_value
->>>>>>> 112b0492
                 )
 
                 for candidate in resolved_candidates:
@@ -1792,8 +1777,6 @@
                         logo_path_value,
                         ", ".join(str(path) for path in resolved_candidates),
                     )
-<<<<<<< HEAD
-=======
                 path_candidates = []
                 if logo_path:
                     path_candidates.append(logo_path)
@@ -1829,7 +1812,6 @@
                     "Configured music logo fallback path '%s' does not exist",
                     logo_path_value,
                 )
->>>>>>> 112b0492
 
         return False
 
