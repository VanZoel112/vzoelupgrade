#!/usr/bin/env python3
"""
VBot Python - Main Application
Vzoel Robot Music Bot with comprehensive features

Author: Vzoel Fox's
Version: 2.0.0 Python
"""

import asyncio
import io
import json
import logging
import re
import sys
import time
from collections import deque
from dataclasses import dataclass
from datetime import datetime, timezone
from functools import wraps
from pathlib import Path
from typing import Any, Deque, Dict, Optional, List, Set, Tuple
from typing import Any, Dict, Optional, List, Tuple

try:
    import uvloop
except ImportError:  # pragma: no cover - optional dependency
    uvloop = None

# Import advanced logging system
from core.logger import setup_logging, vbot_logger

logger = logging.getLogger(__name__)

# Import configuration and validate
import config

# Import Telethon
from telethon import TelegramClient, events, Button, types
from telethon.sessions import StringSession
from telethon.tl.types import MessageEntityMentionName
from telethon.tl.functions.bots import SetBotCommandsRequest
from telethon.tl.types import BotCommand, BotCommandScopeDefault
from telethon.utils import pack_bot_file_id

# Import VBot modules
from core.auth_manager import AuthManager
from core.emoji_manager import EmojiManager
from core.music_manager import MusicManager
from core.database import Database
from core.branding import VBotBranding
from core.plugin_loader import PluginLoader
from modules.lock_manager import LockManager
from modules.tag_manager import TagManager
from modules.welcome_manager import WelcomeManager
from modules.github_sync import GitHubSync
from modules.privacy_manager import PrivacyManager


@dataclass
class CommandStatus:
    """Context information for an in-flight command."""

    start_time: datetime
    status_message: Optional[object] = None


class VBot:
    """Main VBot application class"""

    def __init__(self):
        self.client = None
        self.assistant_client = None  # Assistant for voice chat streaming
        self.music_manager = None  # Will be initialized after client

        # Initialize database (core persistence layer)
        self.database = Database()

        # Track startup time for diagnostics
        self.start_time = None

        # Initialize managers with database
        self.auth_manager = AuthManager()
        self.emoji_manager = EmojiManager()
        self.lock_manager = LockManager(self.database)
        self.tag_manager = TagManager()
        self.welcome_manager = WelcomeManager(self.database)
        self.github_sync = GitHubSync()
        self.privacy_manager = PrivacyManager()
        self._command_context: Dict[int, CommandStatus] = {}
        self.plugin_loader = PluginLoader(
            enabled_plugins=getattr(config, "ENABLED_PLUGINS", None),
            disabled_plugins=getattr(config, "DISABLED_PLUGINS", None),
        )
        self._help_pages = self._build_help_pages()
        self._music_logo_file_id = getattr(config, "MUSIC_LOGO_FILE_ID", "")
        self._admin_sync_cache: Dict[int, float] = {}
        self._admin_sync_interval = getattr(config, "GROUP_ADMIN_SYNC_INTERVAL", 600)
        self._premium_wrapper_ids: Set[int] = set()
        self._premium_wrapper_id_queue: Deque[int] = deque()
        self._premium_wrapper_id_limit = 4096
        self._tag_prefixes = (".", "/", "+")
        self._tag_start_commands = {f"{prefix}t" for prefix in self._tag_prefixes}
        self._tag_stop_commands = {f"{prefix}c" for prefix in self._tag_prefixes}
<<<<<<< HEAD
=======
        prefix_dev = getattr(config, "PREFIX_DEV", ".") or "."
        self._dot_tag_command = (prefix_dev + "t").lower()
>>>>>>> 88bdeffe

    async def initialize(self):
        """Initialize VBot"""
        try:
            # Validate configuration
            if not config.validate_config():
                return False

            # Initialize Telegram client
            self.client = TelegramClient(
                "vbot_session",
                config.API_ID,
                config.API_HASH
            )

            await self.client.start(bot_token=config.BOT_TOKEN)

            # Get bot info
            me = await self.client.get_me()

            # Record bot start time (UTC)
            self.start_time = datetime.now(timezone.utc)

            # Setup advanced logging system with Telegram & SQL integration
            await setup_logging(self.client)

            # Log startup with bot info
            bot_info = {
                'first_name': me.first_name,
                'username': me.username,
                'user_id': me.id
            }
            await vbot_logger.log_startup(bot_info)

            logger.info(f"🎵 VBot started successfully!")
            logger.info(f"Bot: {me.first_name} (@{me.username})")

            # Initialize Assistant Client (for voice chat streaming)
            if config.STRING_SESSION and config.STRING_SESSION.strip():
                try:
                    logger.info("🔄 Initializing assistant client for voice chat streaming...")
                    self.assistant_client = TelegramClient(
                        StringSession(config.STRING_SESSION),
                        config.API_ID,
                        config.API_HASH
                    )
                    await self.assistant_client.start()
                except Exception as exc:
                    logger.error(f"Failed to initialize assistant client: {exc}")
                    self.assistant_client = None

            # Initialize Music Manager
            self.music_manager = MusicManager(self.client, self.assistant_client)
            await self.music_manager.start()

            # Register handlers
            self.client.add_event_handler(self._handle_message, events.NewMessage)
            self.client.add_event_handler(self._handle_callback, events.CallbackQuery)

            # Setup bot commands
            await self._setup_bot_commands()

            # Load plugins dynamically
            loaded_plugins = await self.plugin_loader.load_plugins(self)
            if loaded_plugins:
                logger.info("Loaded plugins: %s", ", ".join(loaded_plugins))
            else:
                logger.info("No plugins loaded")

            # Start background GitHub auto push if enabled
            self.github_sync.start_auto_push_loop()

            logger.info("VBot initialization complete")
            return True

        except Exception as e:
            logger.error(f"Initialization error: {e}", exc_info=True)
            return False

    async def _setup_bot_commands(self):
        """Configure command suggestions for the bot"""
        try:
            commands = [
                # Core
                BotCommand(command="start", description="System overview and welcome"),
                BotCommand(command="help", description="Complete command reference"),
                BotCommand(command="about", description="System information"),

                # Music commands
                BotCommand(command="play", description="Play Mp3/audio from YouTube/Spotify/link"),
                BotCommand(command="vplay", description="Play mp4/webm video"),
                BotCommand(command="pause", description="Pause musik"),
                BotCommand(command="resume", description="Resume musik"),
                BotCommand(command="skip", description="Skip ke lagu berikutnya"),
                BotCommand(command="stop", description="Stop & clear queue"),
                BotCommand(command="queue", description="Lihat antrian"),
                BotCommand(command="shuffle", description="Acak queue"),
                BotCommand(command="loop", description="Loop mode (off/current/all)"),
                BotCommand(command="seek", description="Jump ke waktu tertentu"),
                BotCommand(command="volume", description="Adjust volume (0-200)"),

                # Admin commands
                BotCommand(command="pm", description="Promote user to admin"),
                BotCommand(command="dm", description="Demote user from admin"),
                BotCommand(command="t", description="Tag semua anggota secara bertahap"),
                BotCommand(command="c", description="Hentikan proses tag massal"),
                BotCommand(command="lock", description="Lock user (auto-delete)"),
                BotCommand(command="unlock", description="Unlock user"),
                BotCommand(command="locklist", description="Show locked users"),
                BotCommand(command="ping", description="Check bot responsiveness"),
            ]

            await self.client(SetBotCommandsRequest(
                scope=BotCommandScopeDefault(),
                lang_code='en',
                commands=commands
            ))

            logger.info("Bot command suggestions configured")

        except Exception as e:
            logger.error(f"Failed to setup bot commands: {e}")
            # Non-critical, continue anyway

    async def _handle_message(self, event):
        """Handle incoming messages"""
        try:
            message = event.message

            # Skip if no text
            if not message.text:
                return

            # Check for locked users (auto-delete)
            if config.ENABLE_LOCK_SYSTEM:
                deleted = await self.lock_manager.process_message_for_locked_users(
                    self.client, message
                )
                if deleted:
                    return

            # Enable premium emoji responses for this user
            self._prepare_premium_wrappers(message, getattr(message, "sender_id", None))

            # Handle commands
            if message.text.startswith(('.', '/', '+', '#')):
                await self._handle_command(message)

        except Exception as e:
            logger.error(f"Error handling message: {e}")

    async def _prepare_premium_arguments(
        self,
        args: Tuple[Any, ...],
        kwargs: Dict[str, Any],
        user_id: Optional[int],
    ) -> Tuple[Tuple[Any, ...], Dict[str, Any]]:
        """Convert textual arguments for premium users when needed."""

        new_args = args
        new_kwargs = dict(kwargs)
        text_arg, location = self._extract_text_argument(new_args, new_kwargs)

        if isinstance(text_arg, str):
            converted = await self._convert_for_user(text_arg, user_id)
            if isinstance(converted, str) and converted != text_arg and location:
                new_args, new_kwargs = self._apply_text_argument(
                    new_args, new_kwargs, location, converted
                )

        return new_args, new_kwargs

    def _register_wrapped_message(self, message_obj) -> bool:
        """Record that a message has premium wrappers to avoid double wrapping."""

        try:
            setattr(message_obj, "_premium_hooks_applied", True)
            return True
        except AttributeError:
            message_id = id(message_obj)
            if message_id in self._premium_wrapper_ids:
                return False
            self._premium_wrapper_ids.add(message_id)
            self._premium_wrapper_id_queue.append(message_id)
            while len(self._premium_wrapper_id_queue) > self._premium_wrapper_id_limit:
                old_id = self._premium_wrapper_id_queue.popleft()
                self._premium_wrapper_ids.discard(old_id)
            return True

    def _prepare_premium_wrappers(self, message_obj, user_id: Optional[int]) -> None:
        """Wrap reply/edit helpers so bot responses honour premium emojis."""

        if (
            not config.ENABLE_PREMIUM_EMOJI
            or not isinstance(user_id, int)
            or user_id <= 0
            or message_obj is None
        ):
            return

        if getattr(message_obj, "_premium_hooks_applied", False):
            return

        if id(message_obj) in self._premium_wrapper_ids:
            return

        if not self._register_wrapped_message(message_obj):
            return

        original_reply = getattr(message_obj, "reply", None)
        if callable(original_reply):

            @wraps(original_reply)
            async def reply_with_premium(*args, **kwargs):
                patched_args, patched_kwargs = await self._prepare_premium_arguments(
                    args, kwargs, user_id
                )
                result = await original_reply(*patched_args, **patched_kwargs)
                self._propagate_premium_wrappers(result, user_id)
                return result

            message_obj.reply = reply_with_premium  # type: ignore[assignment]

        original_edit = getattr(message_obj, "edit", None)
        if callable(original_edit):

            @wraps(original_edit)
            async def edit_with_premium(*args, **kwargs):
                patched_args, patched_kwargs = await self._prepare_premium_arguments(
                    args, kwargs, user_id
                )
                result = await original_edit(*patched_args, **patched_kwargs)
                self._propagate_premium_wrappers(result, user_id)
                return result

            message_obj.edit = edit_with_premium  # type: ignore[assignment]

    def _propagate_premium_wrappers(self, result, user_id: Optional[int]) -> None:
        """Apply premium wrappers to any messages returned by helper calls."""

        if not result:
            return

        if isinstance(result, list):
            for item in result:
                self._prepare_premium_wrappers(item, user_id)
        else:
            self._prepare_premium_wrappers(result, user_id)

    @staticmethod
    def _extract_text_argument(
        args: Tuple[Any, ...], kwargs: Dict[str, Any]
    ) -> Tuple[Optional[str], Optional[Tuple[str, Any]]]:
        """Locate textual arguments passed to Telethon helpers."""

        if args:
            value = args[0]
            return (value if isinstance(value, str) else None), ("args", 0)

        for key in ("message", "text"):
            if key in kwargs:
                value = kwargs[key]
                return (value if isinstance(value, str) else None), ("kwargs", key)

        return None, None

    @staticmethod
    def _apply_text_argument(
        args: Tuple[Any, ...],
        kwargs: Dict[str, Any],
        location: Optional[Tuple[str, Any]],
        new_text: str,
    ) -> Tuple[Tuple[Any, ...], Dict[str, Any]]:
        """Replace text in args/kwargs based on the provided location descriptor."""

        if not location:
            return args, kwargs

        target_type, target_key = location
        if target_type == "args":
            items = list(args)
            items[int(target_key)] = new_text
            return tuple(items), kwargs

        kwargs[str(target_key)] = new_text
        return args, kwargs

    async def _convert_for_user(
        self, text: Optional[str], user_id: Optional[int]
    ) -> Optional[str]:
        """Convert plain emoji text to premium equivalents for specific users."""

        if (
            not isinstance(text, str)
            or not isinstance(user_id, int)
            or user_id <= 0
            or not config.ENABLE_PREMIUM_EMOJI
        ):
            return text

        return await self.emoji_manager.process_message_emojis(
            self.client, text, user_id
        )

    async def _send_premium_message(
        self,
        chat_id: int,
        text: str,
        *,
        reply_to: Optional[int] = None,
        user_id: Optional[int] = None,
        **kwargs: Any,
    ):
        """Send a message while honouring premium emoji mappings."""

        prepared = await self._convert_for_user(text, user_id)
        result = await self.client.send_message(
            chat_id,
            prepared if isinstance(prepared, str) else text,
            reply_to=reply_to,
            **kwargs,
        )
        self._propagate_premium_wrappers(result, user_id)
        return result

    async def _handle_callback(self, event):
        """Handle inline button callbacks"""
        try:
            data = event.data.decode('utf-8')

            # Help main callback
            if data.startswith("help:page:"):
                await self._handle_help_navigation(event, data)

            # About callback
            elif data == "about":
                await event.answer("Loading about info...")
                me = await self.client.get_me()
                about_text = f"""
**About VBot Music Bot**

**Bot Info:**
• Name: {me.first_name}
• Username: @{me.username}
• Version: 2.0.0 Python

**Features:**
• Multi-platform music (YouTube/Spotify)
• Video streaming support
• Smart queue management
• Admin & group controls
• Session generator
• Lock & privacy system

**Technology:**
• Python 3.x
• Telethon (MTProto)
• Pytgcalls (Voice Chat)
• yt-dlp (Download)

**Developer:**
• Vzoel Fox's
• Contact: @VzoelFoxs

**VBot Python v2.0.0**
"""
                await event.edit(VBotBranding.wrap_message(about_text, include_footer=False))

            # Branding info callback
            elif data == "branding:info":
                await event.answer(
                    "DEVELOPED by. Vzoel Fox's (Lutpan) ID : @VZLfxs / @itspizolpoks",
                    alert=True
                )

            # Session generator callback
            elif data == "start_gensession":
                # Check if in private chat
                if not event.is_private:
                    await event.answer("Session generator hanya bisa di private chat!", alert=True)
                    return

                # Redirect to /gensession command
                me = await self.client.get_me()
                await event.answer("Starting session generator...")
                redirect_text = (
                    "**Session String Generator**\n\n"
                    "Untuk memulai, silakan ketik:\n"
                    "`/gensession`\n\n"
                    "atau klik tombol di bawah untuk memulai."
                )
                buttons = [[Button.inline("Start Generator", b"run_gensession")]]
                await event.edit(redirect_text, buttons=buttons)

            # Run session generator
            elif data == "run_gensession":
                if hasattr(self, 'session_generator'):
                    # Create a mock event for the generator
                    await event.answer("Memulai generator...")
                    # Trigger the generator
                    await event.respond("/gensession")
                else:
                    await event.answer("Session generator plugin tidak aktif!", alert=True)

            # Music playback callbacks
            elif data.startswith("music:"):
                await self._handle_music_callback(event, data)

            else:
                await event.answer("Unknown callback")

        except Exception as e:
            logger.error(f"Error handling callback: {e}")
            await event.answer("Error processing request", alert=True)

    async def _handle_command(self, message):
        """Handle bot commands"""
        start_time = datetime.now()
        message_id = getattr(message, "id", None)
        if message_id is not None:
            self._command_context[message_id] = CommandStatus(start_time=start_time)
        command_text = message.text.lower()

        try:
            command_parts = command_text.split()
            command = command_parts[0]

            # Strip @botname from command (e.g., /start@vmusic_vbot -> /start)
            if '@' in command:
                command = command.split('@')[0]
                command_parts[0] = command

            command_type = self.auth_manager.get_command_type(command_text)

            # Keep admin snapshots fresh so each group maintains its own list
            if (
                command_type == "admin"
                and (message.is_group or message.is_channel)
                and message.chat_id is not None
            ):
                await self._ensure_group_admin_sync(message.chat_id)

            # Check permissions
            has_permission = await self.auth_manager.check_permissions(
                self.client, message.sender_id, message.chat_id, command_text
            )

            if not has_permission:
                error_msg = self.auth_manager.get_permission_error_message(command_type)

                # Log failed permission check
                execution_time = (datetime.now() - start_time).total_seconds()
                await vbot_logger.log_command(
                    message.sender_id,
                    command_text,
                    success=False,
                    execution_time=execution_time,
                    error="Permission denied"
                )

                if config.ENABLE_PRIVACY_SYSTEM:
                    await self.privacy_manager.process_private_command(
                        self.client, message, error_msg
                    )
                else:
                    await message.reply(error_msg)
                return

            # Pre-run visual phases
            status_message = None
            if message_id is not None:
                status_message = await self._run_command_edit_phases(message, command)
                command_status = self._command_context.get(message_id)
                if command_status:
                    command_status.status_message = status_message

            # Persist confirmed admins after successful permission check
            if (
                command_type == "admin"
                and (message.is_group or message.is_channel)
                and message.chat_id is not None
            ):
                try:
                    if await self.auth_manager.is_admin_in_chat(
                        self.client, message.sender_id, message.chat_id
                    ):
                        self.database.add_group_admin(message.chat_id, message.sender_id)
                except Exception as perm_error:
                    logger.debug(
                        "Failed to refresh admin cache for chat %s: %s",
                        message.chat_id,
                        perm_error,
                    )

            # Route commands
            await self._route_command(message, command, command_parts)

            # Log successful command execution
            execution_time = (datetime.now() - start_time).total_seconds()
            await vbot_logger.log_command(
                message.sender_id,
                command_text,
                success=True,
                execution_time=execution_time
            )

        except Exception as e:
            # Log error with full context
            execution_time = (datetime.now() - start_time).total_seconds()
            await vbot_logger.log_error(
                e,
                context=f"Command execution: {command_text}",
                user_id=message.sender_id,
                send_to_telegram=True
            )

            await vbot_logger.log_command(
                message.sender_id,
                command_text,
                success=False,
                execution_time=execution_time,
                error=str(e)
            )

            command_status = self._command_context.get(message_id) if message_id is not None else None
            status_message = command_status.status_message if command_status else None
            if status_message:
                try:
                    await status_message.edit(
                        VBotBranding.format_error(f"{command_text} failed: {str(e)}")
                    )
                except Exception as edit_error:
                    logger.debug(f"Failed to update status message: {edit_error}")

        finally:
            self._finalize_command_status(message_id)

    def _finalize_command_status(self, message_id: Optional[int]):
        """Remove command context for a completed message."""

        if message_id is None:
            return

        self._command_context.pop(message_id, None)

    async def _route_command(self, message, command, parts):
        """Route commands to appropriate handlers"""
        try:
            # Basic bot commands
            if command in ['/start', '/help']:
                await self._handle_start_command(message)
            elif command == '/about':
                await self._handle_about_command(message)
            elif command == '/ping':
                await self._handle_ping_command(message)

            # Owner/Developer commands (+ prefix)
            elif command == '+add':
                await self._handle_add_permission_command(message, parts)
            elif command == '+del':
                await self._handle_del_permission_command(message, parts)
            elif command == '+setwelcome':
                await self._handle_setwelcome_command(message, parts)
            elif command == '+backup':
                await self._handle_backup_command(message, parts)

            # Admin commands for user management (/ prefix)
            elif command == '/pm':
                await self._handle_promote_command(message, parts)
            elif command == '/dm':
                await self._handle_demote_command(message, parts)
            elif command in ['/adminlist', '/admins']:
                await self._handle_adminlist_command(message)

            # Music commands (slash prefix)
            elif command in ['/play', '/p']:
                await self._handle_music_command(message, parts, audio_only=True)
            elif command in ['/vplay', '/vp']:
                await self._handle_music_command(message, parts, audio_only=False)
            elif command == '/pause':
                await self._handle_pause_command(message)
            elif command == '/resume':
                await self._handle_resume_command(message)
            elif command == '/skip':
                await self._handle_skip_command(message)
            elif command == '/stop':
                await self._handle_stop_command(message)
            elif command == '/queue':
                await self._handle_queue_command(message)
            elif command == '/shuffle':
                await self._handle_shuffle_command(message)
            elif command == '/loop':
                await self._handle_loop_command(message, parts)
            elif command == '/seek':
                await self._handle_seek_command(message, parts)
            elif command == '/volume':
                await self._handle_volume_command(message, parts)

            # Lock system
            elif command == '/lock':
                await self._handle_lock_command(message, parts)
            elif command == '/unlock':
                await self._handle_unlock_command(message, parts)
            elif command == '/locklist':
                await self._handle_locklist_command(message)

            # Tag system
            elif command in self._tag_start_commands:
                await self._handle_tag_command(message)
            elif command in self._tag_stop_commands:
                await self._handle_tag_cancel_command(message)
            elif command == '/cancel' and not (message.is_group or message.is_channel):
                # Biarkan generator session dan alur lainnya menangani /cancel di private chat
                return
<<<<<<< HEAD
=======
            elif command == '/tagall':
                await self._handle_tagall_command(message, parts)
            elif command == self._dot_tag_command:
                await self._handle_dot_tag_command(message)
            elif command == '/cancel':
                await self._handle_cancel_command(message)
>>>>>>> 88bdeffe

            # Help command (available to all)
            elif command in ['/help', '#help']:
                await self._handle_help_command(message)
            elif command == '#rules':
                await self._handle_rules_command(message)
            elif command == '#session':
                await self._handle_session_command(message)

            # JSON/metadata helper
            elif command in ['/showjson', '.showjson', '+showjson']:
                await self._handle_showjson_command(message)

            # Music branding configuration
            elif command in ['/setlogo', '+setlogo']:
                await self._handle_setlogo_command(message)

            # Admin commands
            elif command in ['.stats', '.status']:
                await self._handle_stats_command(message)

            else:
                # Unknown command
                await message.reply(f"Unknown command: {command}\n\nType /start to see available commands.")

        except Exception as e:
            logger.error(f"Error routing command {command}: {e}")
            await message.reply(VBotBranding.format_error(f"Command error: {str(e)}"))

    async def _run_command_edit_phases(self, message, command):
        """Display a simple 4-phase status update for any command"""
        phases = [
            "wait..",
            "processing..",
            "initializing..",
            "ok...",
        ]

        try:
            status_message = await message.reply(phases[0])
        except Exception as reply_error:
            logger.debug(f"Unable to send status message: {reply_error}")
            return None

        for phase_text in phases[1:]:
            await asyncio.sleep(0.5)
            try:
                await status_message.edit(phase_text)
            except Exception as edit_error:
                logger.debug(f"Failed to edit status message: {edit_error}")
                break

        return status_message

    @staticmethod
    def _format_timedelta(delta):
        """Format timedelta for human-readable output"""
        total_seconds = int(delta.total_seconds())
        days, remainder = divmod(total_seconds, 86400)
        hours, remainder = divmod(remainder, 3600)
        minutes, seconds = divmod(remainder, 60)

        parts = []
        if days:
            parts.append(f"{days}d")
        if hours or parts:
            parts.append(f"{hours}h")
        if minutes or parts:
            parts.append(f"{minutes}m")
        parts.append(f"{seconds}s")

        return " ".join(parts)

    async def _handle_ping_command(self, message):
        """Handle /ping command accessible to all roles"""
        message_id = getattr(message, "id", None)
        command_status = self._command_context.get(message_id) if message_id is not None else None
        status_message = command_status.status_message if command_status else None

        now = datetime.now(timezone.utc)
        message_time = message.date
        if isinstance(message_time, datetime) and message_time.tzinfo is None:
            message_time = message_time.replace(tzinfo=timezone.utc)

        latency_ms = (now - message_time).total_seconds() * 1000

        processing_ms = None
        if command_status and isinstance(command_status.start_time, datetime):
            processing_ms = (datetime.now() - command_status.start_time).total_seconds() * 1000

        uptime_text = "Unknown"
        if isinstance(self.start_time, datetime):
            uptime_text = self._format_timedelta(now - self.start_time)

        result_lines = [
            "**Pong!**",
            f"**Latency:** `{latency_ms:.2f} ms`",
        ]

        if processing_ms is not None:
            result_lines.append(f"**Processing:** `{processing_ms:.2f} ms`")

        result_lines.append(f"**Uptime:** `{uptime_text}`")

        result_text = VBotBranding.wrap_message("\n".join(result_lines), include_footer=False)

        if status_message:
            try:
                await status_message.edit(result_text)
                return
            except Exception as edit_error:
                logger.debug(f"Failed to update ping status message: {edit_error}")

        await message.reply(result_text)

    async def _handle_start_command(self, message):
        """Handle /start and /help commands"""
        try:
            # Get bot info
            me = await self.client.get_me()
            bot_username = me.username or "VBot"

            # Build welcome message
            welcome_text = f"""
**Welcome to {me.first_name}!**

**VBot Music Bot** - Full-featured Telegram music bot

**Quick Start:**
• `/play <query>` - Play audio from YouTube/Spotify
• `/vplay <query>` - Play video
• `/queue` - Show current queue
• `/help` - Show all commands

**Features:**
• YouTube & Spotify support
• Voice chat streaming
• Queue management
• Admin controls
• Session generator

**Get Started:**
Type `/help` for complete command list or just send a song name!

**VBot Python v2.0.0**
By Vzoel Fox's
"""

            # Different buttons for private vs group
            if message.is_private:
                # Private chat buttons: Generate String, Add to Group, Help
                buttons = [
                    [
                        Button.inline("Generate String", b"start_gensession"),
                    ],
                    [
                        Button.url("Add to Group", f"https://t.me/{bot_username}?startgroup=true"),
                        Button.inline("Help", f"help:page:0".encode())
                    ]
                ]
            else:
                # Group chat buttons: VBOT info toggle, Help
                buttons = [
                    [
                        Button.inline("VBOT", b"branding:info"),
                        Button.inline("Help", f"help:page:0".encode())
                    ]
                ]

            await message.reply(
                VBotBranding.wrap_message(welcome_text, include_footer=False),
                buttons=buttons
            )

        except Exception as e:
            logger.error(f"Error in start command: {e}")
            await message.reply("Welcome to VBot!\n\nType /help for commands.")

    def _build_help_pages(self) -> List[Dict[str, object]]:
        """Define help sections for slash commands."""

        tag_start_display = " / ".join(f"`{prefix}t`" for prefix in self._tag_prefixes)
        tag_stop_display = " / ".join(f"`{prefix}c`" for prefix in self._tag_prefixes)

        return [
            {
                "label": "Music",
                "title": "Music Playback",
                "commands": [
                    ("`/play <query>`", "Putar audio dari pencarian (alias: `/p`)"),
                    ("`/vplay <query>`", "Putar video atau streaming visual (alias: `/vp`)"),
                    ("`/pause`", "Jeda lagu yang sedang diputar"),
                    ("`/resume`", "Lanjutkan pemutaran yang dijeda"),
                    ("`/skip`", "Lewati ke lagu berikutnya"),
                    ("`/stop`", "Hentikan musik dan hapus antrean"),
                    ("`/queue`", "Tampilkan antrean yang sedang aktif"),
                    ("`/shuffle`", "Acak urutan antrean"),
                    ("`/loop <off/current/all>`", "Atur mode pengulangan"),
                    ("`/seek <detik>`", "Loncat ke posisi tertentu"),
                    ("`/volume <0-200>`", "Atur volume streaming"),
                ],
            },
            {
                "label": "Admin",
                "title": "Administrasi & Moderasi",
                "commands": [
                    ("`/pm @user <title>`", "Promosikan anggota menjadi admin"),
                    ("`/dm @user`", "Turunkan admin menjadi member"),
                    ("`/adminlist`", "Lihat daftar admin (alias: `/admins`)"),
                    ("`/lock @user`", "Kunci pengguna agar pesannya dihapus otomatis"),
                    ("`/unlock @user`", "Buka kunci pengguna"),
                    ("`/locklist`", "Daftar pengguna yang terkunci"),
                    (f"{tag_start_display} [batch] <text>", "Mention semua anggota via edit batch"),
                    (f"{tag_stop_display}", "Batalkan penandaan massal"),
<<<<<<< HEAD
=======
                    ("`/tagall <text>`", "Mention semua anggota"),
                    (f"`{self._dot_tag_command} [batch] <text>`", "Mention semua anggota via edit batch"),
                    ("`/cancel`", "Batalkan penandaan massal"),
>>>>>>> 88bdeffe
                ],
            },
            {
                "label": "Bot",
                "title": "Informasi Bot & Utilitas",
                "commands": [
                    ("`/start`", "Tampilkan menu utama bot"),
                    ("`/help`", "Buka panduan interaktif ini"),
                    ("`/about`", "Informasi detail mengenai bot"),
                    ("`/ping`", "Cek latensi & uptime"),
                    ("`/gensession`", "Mulai generator string session"),
                ],
            },
        ]

    def _render_help_page(self, page_index: int) -> Tuple[str, List[List[Button]]]:
        """Render help page text and inline keyboard for navigation."""

        if not self._help_pages:
            fallback = VBotBranding.wrap_message("Tidak ada data bantuan.", include_footer=False)
            return fallback, []

        total_pages = len(self._help_pages)
        current_index = page_index % total_pages
        page = self._help_pages[current_index]

        lines = [f"**{page['title']}**", ""]
        for command, description in page.get("commands", []):
            lines.append(f"• {command} - {description}")

        lines.append("")
        lines.append(f"_Halaman {current_index + 1}/{total_pages}_")

        text = VBotBranding.wrap_message("\n".join(lines), include_footer=False)

        toggle_row: List[Button] = []
        for idx, section in enumerate(self._help_pages):
            label_prefix = "Aktif | " if idx == current_index else ""
            toggle_row.append(
                Button.inline(
                    f"{label_prefix}{section['label']}",
                    f"help:page:{idx}".encode()
                )
            )

        navigation_row = [
            Button.inline("Sebelumnya", f"help:page:{(current_index - 1) % total_pages}".encode()),
            Button.url("FOUNDER", "https://t.me/VZLfxs"),
            Button.inline("Berikutnya", f"help:page:{(current_index + 1) % total_pages}".encode()),
        ]

        return text, [toggle_row, navigation_row]

    async def _send_help_page(self, message, page_index: int):
        """Send the interactive help page to a chat."""

        text, buttons = self._render_help_page(page_index)
        await message.reply(text, buttons=buttons if buttons else None)

    async def _handle_help_navigation(self, event, data: str):
        """Handle inline navigation between help pages."""

        try:
            _, _, page_str = data.partition("help:page:")
            page_index = int(page_str) if page_str.isdigit() else 0
        except ValueError:
            page_index = 0

        text, buttons = self._render_help_page(page_index)

        try:
            await event.edit(text, buttons=buttons if buttons else None)
        except Exception as edit_error:
            logger.debug(f"Failed to edit help message: {edit_error}")
        finally:
            try:
                await event.answer()
            except Exception:
                pass

    async def _handle_help_command(self, message):
        """Handle /help command - show all commands"""
        try:
            await self._send_help_page(message, 0)

        except Exception as e:
            logger.error(f"Error in help command: {e}")
            await message.reply("Help system error. Please contact support.")

    async def _handle_about_command(self, message):
        """Handle /about command - show bot info"""
        try:
            # Calculate uptime
            uptime_text = "Unknown"
            if self.start_time:
                now = datetime.now(timezone.utc)
                uptime_text = self._format_timedelta(now - self.start_time)

            # Get bot info
            me = await self.client.get_me()

            about_text = f"""
**About VBot**

**Bot Information:**
• Name: {me.first_name}
• Username: @{me.username}
• Version: 2.0.0 Python
• Uptime: {uptime_text}

**Features:**
• Music streaming (YouTube/Spotify)
• Voice chat support
• Group management tools
• Session string generator
• Premium emoji system
• Advanced logging

**Technology:**
• Python 3.11+
• Telethon (MTProto)
• yt-dlp for downloads
• PyTgCalls for streaming

**Developer:**
• Vzoel Fox's
• @VZLfxs

**Support:**
Contact @VZLfxs for support & inquiries

**License:**
© 2025 Vzoel Fox's Lutpan
"""

            buttons = [
                [
                    Button.url("Developer", "https://t.me/VZLfxs")
                ]
            ]

            await message.reply(
                VBotBranding.wrap_message(about_text, include_footer=False),
                buttons=buttons
            )

        except Exception as e:
            logger.error(f"Error in about command: {e}")
            await message.reply("VBot v2.0.0 by Vzoel Fox's")

    async def _handle_showjson_command(self, message):
        """Return structured metadata for the replied message."""

        try:
            if not self.auth_manager.is_developer(getattr(message, "sender_id", 0)):
                await message.reply(VBotBranding.format_error("Perintah ini hanya untuk developer."))
                return

            sender_id = getattr(message, "sender_id", 0)
            if not await self.emoji_manager.is_user_premium(self.client, sender_id):
                await message.reply(
                    VBotBranding.format_error(
                        "Fitur mapping premium membutuhkan akun Telegram Premium."
                    )
                )
                return

            reply = await message.get_reply_message()
            if not reply:
                await message.reply("Balas ke pesan atau media yang ingin dianalisis dengan perintah ini.")
                return

            metadata = await self._extract_message_metadata(reply)
            new_mappings = self.emoji_manager.record_mapping_from_metadata(metadata)

            response_lines = []
            if new_mappings:
                response_lines.append("Mapping emoji premium berhasil diperbarui otomatis!")
                for standard, values in new_mappings.items():
                    if standard == "__pool__":
                        for emoji in values:
                            response_lines.append(f"• Ditambahkan ke pool: {emoji}")
                    else:
                        preview = " / ".join(values)
                        response_lines.append(f"• {standard} → {preview}")
            else:
                response_lines.append("Tidak ada emoji premium baru yang dapat dipetakan dari pesan ini.")

            random_premium = self.emoji_manager.get_random_premium_emoji()
            if random_premium:
                response_lines.append("")
                response_lines.append(f"Emoji premium acak: {random_premium}")

            await message.reply(VBotBranding.format_success("\n".join(response_lines)))

        except Exception as exc:
            logger.error(f"showjson command failed: {exc}", exc_info=True)
            await message.reply(VBotBranding.format_error(f"Gagal mengambil metadata: {exc}"))

    async def _handle_setlogo_command(self, message):
        """Persist the replied media file_id as the default music artwork."""

        try:
            sender_id = getattr(message, "sender_id", 0)
            if not self.auth_manager.is_developer(sender_id):
                await message.reply(VBotBranding.format_error("Perintah ini hanya dapat digunakan oleh developer."))
                return

            if not message.is_private:
                await message.reply(VBotBranding.format_error("/setlogo hanya tersedia di private chat dengan bot."))
                return

            reply = await message.get_reply_message()
            if not reply:
                await message.reply("Balas ke foto/stiker/logo yang ingin dijadikan cover musik.")
                return

            metadata = await self._extract_message_metadata(reply)
            file_id = metadata.get("file_id")
            if not file_id:
                await message.reply(VBotBranding.format_error("Tidak dapat menemukan file_id dari media yang dibalas."))
                return

            await self._update_music_logo_file_id(file_id)

            success_text = (
                "Logo musik berhasil diperbarui dan disimpan."
                "\nFile ID sudah ditulis ke .env dan config.py."
            )
            await message.reply(VBotBranding.format_success(success_text))
            await self._deliver_json_metadata(
                message.chat_id,
                message.id,
                metadata,
                requester_id=sender_id,
            )

        except Exception as exc:
            logger.error(f"setlogo command failed: {exc}", exc_info=True)
            await message.reply(VBotBranding.format_error(f"Gagal menyimpan logo: {exc}"))

    async def _deliver_json_metadata(
        self,
        chat_id: int,
        reply_to_id: Optional[int],
        metadata: Dict[str, Any],
        requester_id: Optional[int] = None,
    ) -> None:
        """Send metadata as formatted JSON or attachment when too large."""

        formatted = self._format_json_metadata(metadata)
        payload = f"```json\n{formatted}\n```"

        if len(payload) <= 3500:
            await self._send_premium_message(
                chat_id,
                payload,
                reply_to=reply_to_id,
                user_id=requester_id,
            )
            return

        buffer = io.BytesIO(formatted.encode("utf-8"))
        buffer.name = "showjson.json"
        caption_text = await self._convert_for_user("ShowJSON result", requester_id)
        await self.client.send_file(
            chat_id,
            buffer,
            caption=caption_text if isinstance(caption_text, str) else "ShowJSON result",
            reply_to=reply_to_id,
        )

    async def _extract_message_metadata(self, target) -> Dict[str, Any]:
        """Collect metadata about the provided message/media."""

        metadata: Dict[str, Any] = {
            "chat_id": getattr(target, "chat_id", None),
            "message_id": getattr(target, "id", None),
            "sender_id": getattr(target, "sender_id", None),
            "date": target.date.isoformat() if getattr(target, "date", None) else None,
            "text": getattr(target, "raw_text", None),
            "media_type": None,
        }

        media = getattr(target, "media", None)
        metadata["media_type"] = media.__class__.__name__ if media else "text"

        file_id: Optional[str] = None
        if media:
            try:
                file_id = pack_bot_file_id(media)
            except Exception as exc:
                logger.debug(f"Unable to pack file id: {exc}")

        metadata["file_id"] = file_id

        file_info: Dict[str, Any] = {}
        file_attr = getattr(target, "file", None)
        if file_attr:
            file_info = {
                "name": getattr(file_attr, "name", None),
                "size": getattr(file_attr, "size", None),
                "mime_type": getattr(file_attr, "mime_type", None),
                "id": getattr(file_attr, "id", None),
                "access_hash": getattr(file_attr, "access_hash", None),
                "dc_id": getattr(file_attr, "dc_id", None),
            }
        metadata["file"] = file_info or None

        custom_emojis = []
        entities = getattr(target, "entities", None) or []
        text_value = getattr(target, "raw_text", "") or ""
        for entity in entities:
            if isinstance(entity, types.MessageEntityCustomEmoji):
                emoji_text = text_value[entity.offset: entity.offset + entity.length]
                custom_emojis.append(
                    {
                        "emoji": emoji_text,
                        "document_id": getattr(entity, "document_id", None),
                        "offset": getattr(entity, "offset", None),
                        "length": getattr(entity, "length", None),
                    }
                )
        metadata["custom_emojis"] = custom_emojis or None

        document = getattr(media, "document", None) if media else None
        if document and getattr(document, "attributes", None):
            attributes: List[Any] = []
            for attr in document.attributes:
                if hasattr(attr, "to_dict"):
                    attributes.append(attr.to_dict())
                else:
                    attributes.append(str(attr))
            metadata["document_attributes"] = attributes

        photo = getattr(media, "photo", None) if media else getattr(target, "photo", None)
        if photo and hasattr(photo, "sizes"):
            sizes = []
            for size in photo.sizes:
                if hasattr(size, "to_dict"):
                    sizes.append(size.to_dict())
                else:
                    sizes.append(str(size))
            metadata["photo_sizes"] = sizes

        try:
            metadata["raw"] = target.to_dict()
        except Exception:
            metadata["raw"] = None

        return metadata

    def _format_json_metadata(self, metadata: Dict[str, Any]) -> str:
        """Convert metadata dictionary into pretty JSON string."""

        def _default(obj: Any):
            if isinstance(obj, datetime):
                return obj.isoformat()
            if hasattr(obj, "isoformat"):
                try:
                    return obj.isoformat()
                except Exception:
                    pass
            if isinstance(obj, bytes):
                return obj.hex()
            if isinstance(obj, Path):
                return str(obj)
            return str(obj)

        return json.dumps(metadata, indent=2, ensure_ascii=False, default=_default)

    async def _update_music_logo_file_id(self, file_id: str) -> None:
        """Persist the logo file id to runtime, config.py, and .env."""

        self._music_logo_file_id = file_id
        config.MUSIC_LOGO_FILE_ID = file_id

        loop = asyncio.get_running_loop()
        await loop.run_in_executor(None, self._write_music_logo_configuration, file_id)

    def _write_music_logo_configuration(self, file_id: str) -> None:
        """Write the logo file id to .env and config.py."""

        env_path = Path(".env").resolve()
        self._update_env_file_value(env_path, "MUSIC_LOGO_FILE_ID", file_id)

        config_path = Path(config.__file__).resolve()
        try:
            content = config_path.read_text(encoding="utf-8")
        except OSError as exc:
            logger.error(f"Failed to read config.py for logo update: {exc}")
            return

        pattern = re.compile(
            r'MUSIC_LOGO_FILE_ID = os\.getenv\("MUSIC_LOGO_FILE_ID", ".*?"\)'
        )
        replacement = f'MUSIC_LOGO_FILE_ID = os.getenv("MUSIC_LOGO_FILE_ID", "{file_id}")'
        if pattern.search(content):
            new_content = pattern.sub(replacement, content, count=1)
        else:
            new_content = content.replace(
                'MUSIC_LOGO_FILE_ID = os.getenv("MUSIC_LOGO_FILE_ID", "")',
                replacement,
                1,
            )

        if new_content != content:
            try:
                config_path.write_text(new_content, encoding="utf-8")
            except OSError as exc:
                logger.error(f"Failed to write config.py for logo update: {exc}")

    def _update_env_file_value(self, path: Path, key: str, value: str) -> None:
        """Insert or replace a key=value pair in an env file."""

        new_line = f'{key}="{value}"'

        lines: List[str] = []
        try:
            if path.exists():
                lines = path.read_text(encoding="utf-8").splitlines()
        except OSError as exc:
            logger.error(f"Failed to read {path} for env update: {exc}")
            return

        updated = False
        for idx, raw_line in enumerate(lines):
            stripped = raw_line.strip()
            if not stripped or stripped.startswith("#"):
                continue
            if stripped.split("=", 1)[0].strip() == key:
                lines[idx] = new_line
                updated = True
                break

        if not updated:
            lines.append(new_line)

        try:
            path.write_text("\n".join(lines) + "\n", encoding="utf-8")
        except OSError as exc:
            logger.error(f"Failed to write {path} for env update: {exc}")

    def _build_music_status_message(self, chat_id: int) -> str:
        """Return formatted status for current playback."""
        if not self.music_manager:
            return "❌ Music system not initialized"

        manager = self.music_manager
        current = manager.current_song.get(chat_id)
        queue = manager.queues.get(chat_id, [])
        paused = manager.paused.get(chat_id, False)
        stream_mode = manager.stream_mode.get(chat_id, 'audio')
        loop_mode = manager.loop_mode.get(chat_id, 'off')

        lines: List[str] = []

        if current:
            lines.append("**Now Playing**")
            lines.append(f"**Title:** {current.get('title', 'Unknown')}")
            lines.append(f"**Duration:** {current.get('duration_string', 'Unknown')}")
            uploader = current.get('uploader')
            if uploader:
                lines.append(f"**Uploader:** {uploader}")

            status_label = "⏸️ Paused" if paused else "▶️ Playing"
            mode_label = "Audio" if stream_mode == 'audio' else "Video"
            lines.append(f"**Status:** {status_label}")
            lines.append(f"**Mode:** Streaming ({mode_label})")
        else:
            lines.append("📭 **No active playback**")

        if loop_mode != 'off':
            loop_label = {
                'current': 'Current track',
                'all': 'Entire queue'
            }.get(loop_mode, loop_mode.title())
            lines.append(f"**Loop:** {loop_label}")

        if queue:
            lines.append("")
            lines.append("**Up Next:**")
            for index, item in enumerate(queue[:5], start=1):
                title = item.get('title', 'Unknown')
                duration = item.get('duration_string', 'Unknown')
                lines.append(f"{index}. {title} ({duration})")
            if len(queue) > 5:
                remaining = len(queue) - 5
                lines.append(f"...and {remaining} more")

        return "\n".join(lines)

    def _build_music_control_buttons(self, chat_id: int) -> Optional[List[List[Button]]]:
        """Create inline buttons for controlling playback."""
        if not self.music_manager:
            return None

        manager = self.music_manager
        if not getattr(manager, 'streaming_available', False):
            return None

        active_calls = getattr(manager, 'active_calls', {})
        if chat_id not in active_calls:
            return None

        paused = manager.paused.get(chat_id, False)
        loop_mode = manager.loop_mode.get(chat_id, 'off')
        loop_label = {
            'off': 'Off',
            'current': 'Current',
            'all': 'All'
        }.get(loop_mode, loop_mode.title())

        return [
            [
                Button.inline(
                    "⏸ Pause" if not paused else "▶️ Resume",
                    f"music:toggle_pause:{chat_id}".encode()
                ),
                Button.inline("⏭ Skip", f"music:skip:{chat_id}".encode()),
                Button.inline("⏹ Stop", f"music:stop:{chat_id}".encode()),
            ],
            [
                Button.inline(
                    f"🔁 Loop: {loop_label}",
                    f"music:loop:{chat_id}".encode()
                ),
                Button.inline("🔀 Shuffle", f"music:shuffle:{chat_id}".encode()),
                Button.inline("📜 Queue", f"music:queue:{chat_id}".encode()),
            ],
        ]

    def _format_music_queue_response(self, chat_id: int, result: Dict) -> str:
        """Format response when a track is added to the queue."""
        song_info = result.get('song', {})
        position = result.get('position')

        lines = [
            f"**Added to queue (Position {position})**" if position else "**Added to queue**",
            "",
            f"**Title:** {song_info.get('title', 'Unknown')}",
            f"**Duration:** {song_info.get('duration_string', 'Unknown')}"
        ]

        queue_status = self._build_music_status_message(chat_id)
        if queue_status:
            lines.extend(["", queue_status])

        return "\n".join(lines)

    def _format_music_download_response(self, result: Dict) -> str:
        """Format response when media is downloaded instead of streamed."""
        song_info = result.get('song', {})

        lines = [
            "**Now Playing (Download Mode)**",
            "",
            f"**Title:** {song_info.get('title', 'Unknown')}",
            f"**Duration:** {song_info.get('duration_string', 'Unknown')}",
            "**Mode:** Download"
        ]

        uploader = song_info.get('uploader')
        if uploader:
            lines.insert(3, f"**Uploader:** {uploader}")

        return "\n".join(lines)

    async def _handle_music_command(self, message, parts, audio_only=True):
        """Handle music download/stream commands"""
        if not config.MUSIC_ENABLED:
            await message.reply("Music system is disabled")
            return

        if not self.music_manager:
            await message.reply("Music system not initialized")
            return

        try:
            if len(parts) < 2:
                media_type = "audio" if audio_only else "video"
                await message.reply(
                    f"**Usage:** {parts[0]} <query or URL>\n\n"
                    f"**Examples:**\n"
                    f"{parts[0]} shape of you\n"
                    f"{parts[0]} https://youtu.be/..."
                )
                return

            query = ' '.join(parts[1:])

            # Show animated processing message
            media_type = "audio" if audio_only else "video"
            status_msg = await message.reply(f"Searching for {media_type}...")

            # Delegate to music manager
            result = await self.music_manager.play_stream(
                message.chat_id,
                query,
                message.sender_id,
                audio_only=audio_only
            )

            if not result.get('success'):
                error_msg = result.get('error', 'Unknown error')
                await status_msg.edit(f"**Error:** {error_msg}")
                return

            logo_id = self._music_logo_file_id or getattr(config, "MUSIC_LOGO_FILE_ID", "")

            if result.get('streaming'):
                if result.get('queued'):
                    response = self._format_music_queue_response(message.chat_id, result)
                else:
                    response = self._build_music_status_message(message.chat_id)

                caption = VBotBranding.wrap_message(response, include_footer=False)
                buttons = self._build_music_control_buttons(message.chat_id)
                buttons_param = buttons if buttons else None

                if logo_id:
                    try:
                        await self.client.send_file(
                            message.chat_id,
                            logo_id,
                            caption=caption,
                            buttons=buttons_param,
                            force_document=False,
                        )
                        try:
                            await status_msg.delete()
                        except Exception:
                            pass
                    except Exception as send_error:
                        logger.error(f"Failed to send logo artwork: {send_error}")
                        await status_msg.edit(caption, buttons=buttons_param)
                else:
                    await status_msg.edit(caption, buttons=buttons_param)

                return

            response = self._format_music_download_response(result)
            caption = VBotBranding.wrap_message(response, include_footer=False)
            await status_msg.edit(caption)

            file_path = result.get('file_path')
            if not file_path:
                return

            song_info = result.get('song', {})
            caption_lines = [
                f"**Title:** {song_info.get('title', 'Unknown')}",
                f"**Duration:** {song_info.get('duration_string', 'Unknown')}"
            ]
            uploader = song_info.get('uploader')
            if uploader:
                caption_lines.append(f"**Uploader:** {uploader}")
            file_caption = VBotBranding.wrap_message("\n".join(caption_lines), include_footer=False)
            converted_caption = await self._convert_for_user(
                file_caption,
                getattr(message, "sender_id", None),
            )
            if isinstance(converted_caption, str):
                file_caption = converted_caption

            try:
                await self.client.send_file(
                    message.chat_id,
                    file_path,
                    caption=file_caption,
                    force_document=False,
                    supports_streaming=True
                )
            except Exception as send_error:
                logger.error(f"Failed to send media file: {send_error}")
                await self._send_premium_message(
                    message.chat_id,
                    VBotBranding.format_error(f"Gagal mengirim file: {send_error}"),
                    user_id=getattr(message, "sender_id", None),
                )
            return

        except Exception as e:
            logger.error(f"Music command error: {e}", exc_info=True)
            await message.reply(VBotBranding.format_error(f"Music error: {e}"))

    async def _handle_music_callback(self, event, data: str):
        """Process inline button callbacks for music controls."""
        if not self.music_manager:
            await event.answer("❌ Music system not initialized", alert=True)
            return

        try:
            _, action, chat_id_raw = data.split(":", 2)
            chat_id = int(chat_id_raw)
        except ValueError:
            await event.answer("❌ Invalid music action", alert=True)
            return

        manager = self.music_manager
        response_text: Optional[str] = None

        try:
            if action == "toggle_pause":
                paused = manager.paused.get(chat_id, False)
                if paused:
                    response_text = await manager.resume(chat_id)
                else:
                    response_text = await manager.pause(chat_id)
            elif action == "skip":
                response_text = await manager.skip(chat_id)
            elif action == "stop":
                response_text = await manager.stop(chat_id)
            elif action == "loop":
                response_text = await manager.set_loop(chat_id, "toggle")
            elif action == "shuffle":
                response_text = await manager.shuffle(chat_id)
            elif action == "queue":
                queue_text = await manager.show_queue(chat_id)
                await self.client.send_message(chat_id, queue_text)
                response_text = "📨 Queue dikirim ke chat"
            else:
                await event.answer("❌ Unknown action", alert=True)
                return
        except Exception as exc:
            logger.error(f"Music callback error: {exc}", exc_info=True)
            await event.answer("❌ Gagal memproses tombol", alert=True)
            return

        try:
            status_text = self._build_music_status_message(chat_id)
            buttons = self._build_music_control_buttons(chat_id)
            await event.edit(status_text, buttons=buttons)
        except Exception as edit_error:
            logger.debug(f"Failed to update music status message: {edit_error}")

        if response_text:
            show_alert = response_text.startswith("❌")
            await event.answer(response_text, alert=show_alert)
        else:
            await event.answer("Selesai", alert=False)

    async def _handle_pause_command(self, message):
        """Handle /pause command"""
        if not self.music_manager:
            await message.reply("❌ Music system not initialized")
            return

        try:
            result = await self.music_manager.pause(message.chat_id)
            await message.reply(result)
        except Exception as e:
            logger.error(f"Pause error: {e}")
            await message.reply(f"❌ Pause failed: {str(e)}")

    async def _handle_resume_command(self, message):
        """Handle /resume command"""
        if not self.music_manager:
            await message.reply("❌ Music system not initialized")
            return

        try:
            result = await self.music_manager.resume(message.chat_id)
            await message.reply(result)
        except Exception as e:
            logger.error(f"Resume error: {e}")
            await message.reply(f"❌ Resume failed: {str(e)}")

    async def _handle_skip_command(self, message):
        """Handle /skip command"""
        if not self.music_manager:
            await message.reply("❌ Music system not initialized")
            return

        try:
            result = await self.music_manager.skip(message.chat_id)
            await message.reply(result)
        except Exception as e:
            logger.error(f"Skip error: {e}")
            await message.reply(f"❌ Skip failed: {str(e)}")

    async def _handle_stop_command(self, message):
        """Handle /stop command"""
        if not self.music_manager:
            await message.reply("❌ Music system not initialized")
            return

        try:
            result = await self.music_manager.stop(message.chat_id)
            await message.reply(result)
        except Exception as e:
            logger.error(f"Stop error: {e}")
            await message.reply(f"❌ Stop failed: {str(e)}")

    async def _handle_queue_command(self, message):
        """Handle /queue command"""
        if not self.music_manager:
            await message.reply("❌ Music system not initialized")
            return

        try:
            result = await self.music_manager.show_queue(message.chat_id)
            await message.reply(result)
        except Exception as e:
            logger.error(f"Queue error: {e}")
            await message.reply(f"❌ Queue error: {str(e)}")

    async def _handle_shuffle_command(self, message):
        """Handle /shuffle command"""
        if not self.music_manager:
            await message.reply("❌ Music system not initialized")
            return

        try:
            result = await self.music_manager.shuffle(message.chat_id)
            await message.reply(result)
        except Exception as e:
            logger.error(f"Shuffle error: {e}")
            await message.reply(f"❌ Shuffle failed: {str(e)}")

    async def _handle_loop_command(self, message, parts):
        """Handle /loop command"""
        if not self.music_manager:
            await message.reply("❌ Music system not initialized")
            return

        try:
            mode = parts[1].lower() if len(parts) > 1 else "toggle"
            result = await self.music_manager.set_loop(message.chat_id, mode)
            await message.reply(result)
        except Exception as e:
            logger.error(f"Loop error: {e}")
            await message.reply(f"❌ Loop error: {str(e)}")

    async def _handle_seek_command(self, message, parts):
        """Handle /seek command"""
        if not self.music_manager:
            await message.reply("❌ Music system not initialized")
            return

        try:
            if len(parts) < 2:
                await message.reply("**Usage:** `/seek <seconds>`\n\n**Example:** `/seek 60`")
                return

            seconds = int(parts[1])
            result = await self.music_manager.seek(message.chat_id, seconds)
            await message.reply(result)
        except ValueError:
            await message.reply("❌ Invalid number! Use: `/seek <seconds>`")
        except Exception as e:
            logger.error(f"Seek error: {e}")
            await message.reply(f"❌ Seek failed: {str(e)}")

    async def _handle_volume_command(self, message, parts):
        """Handle /volume command"""
        if not self.music_manager:
            await message.reply("❌ Music system not initialized")
            return

        try:
            if len(parts) < 2:
                await message.reply("**Usage:** `/volume <0-200>`\n\n**Example:** `/volume 100`")
                return

            volume = int(parts[1])
            if not 0 <= volume <= 200:
                await message.reply("❌ Volume must be between 0-200!")
                return

            result = await self.music_manager.set_volume(message.chat_id, volume)
            await message.reply(result)
        except ValueError:
            await message.reply("Invalid number! Use: `/volume <0-200>`")
        except Exception as e:
            logger.error(f"Volume error: {e}")
            await message.reply(f"Volume error: {str(e)}")

    async def _handle_promote_command(self, message, parts):
        """Handle /pm (promote) command - promote user to admin"""
        if not message.is_group and not message.is_channel:
            await message.reply("**Promote command only works in groups!**")
            return

        try:
            # Get target user
            target_user_id = None
            title = "Admin"

            # Method 1: Reply to message
            if message.reply_to_msg_id:
                replied_msg = await message.get_reply_message()
                if replied_msg:
                    target_user_id = replied_msg.sender_id
                    # Get title from parts if provided
                    if len(parts) > 1:
                        title = ' '.join(parts[1:])

            # Method 2: From @username or ID
            elif len(parts) >= 2:
                target = parts[1]

                # Handle @username
                if target.startswith('@'):
                    try:
                        entity = await self.client.get_entity(target)
                        target_user_id = entity.id
                    except Exception as e:
                        await message.reply(f"**Error:** Could not find user {target}")
                        return

                # Handle user ID
                elif target.isdigit():
                    target_user_id = int(target)

                # Get title if provided
                if len(parts) > 2:
                    title = ' '.join(parts[2:])

            if not target_user_id:
                await message.reply(
                    "**Usage:** `/pm @username [title]` or `/pm <user_id> [title]` or reply to message\n\n"
                    "**Examples:**\n"
                    "• `/pm @user Admin`\n"
                    "• `/pm @user`\n"
                    "• Reply to user message with `/pm Moderator`"
                )
                return

            # Promote user
            from telethon.tl.functions.channels import EditAdminRequest
            from telethon.tl.types import ChatAdminRights

            rights = ChatAdminRights(
                change_info=True,
                post_messages=True,
                edit_messages=True,
                delete_messages=True,
                ban_users=True,
                invite_users=True,
                pin_messages=True,
                add_admins=False,
                manage_call=True
            )

            await self.client(EditAdminRequest(
                channel=message.chat_id,
                user_id=target_user_id,
                admin_rights=rights,
                rank=title[:16]  # Max 16 characters for title
            ))

            await self._ensure_group_admin_sync(message.chat_id, force=True)

            try:
                user_entity = await self.client.get_entity(target_user_id)
                username = f"@{user_entity.username}" if user_entity.username else f"User {target_user_id}"
                name = user_entity.first_name or "User"
            except:
                username = f"User {target_user_id}"
                name = "User"

            await message.reply(
                f"**User Promoted**\n\n"
                f"**User:** {name} ({username})\n"
                f"**Title:** {title}\n\n"
                f"User is now an admin with full permissions."
            )

        except Exception as e:
            logger.error(f"Error in promote command: {e}", exc_info=True)
            await message.reply(f"**Error:** {str(e)}\n\nMake sure bot has admin rights to promote users.")

    async def _handle_demote_command(self, message, parts):
        """Handle /dm (demote) command - demote user from admin"""
        if not message.is_group and not message.is_channel:
            await message.reply("**Demote command only works in groups!**")
            return

        try:
            # Get target user
            target_user_id = None

            # Method 1: Reply to message
            if message.reply_to_msg_id:
                replied_msg = await message.get_reply_message()
                if replied_msg:
                    target_user_id = replied_msg.sender_id

            # Method 2: From @username or ID
            elif len(parts) >= 2:
                target = parts[1]

                # Handle @username
                if target.startswith('@'):
                    try:
                        entity = await self.client.get_entity(target)
                        target_user_id = entity.id
                    except Exception as e:
                        await message.reply(f"**Error:** Could not find user {target}")
                        return

                # Handle user ID
                elif target.isdigit():
                    target_user_id = int(target)

            if not target_user_id:
                await message.reply(
                    "**Usage:** `/dm @username` or `/dm <user_id>` or reply to message\n\n"
                    "**Examples:**\n"
                    "• `/dm @user`\n"
                    "• `/dm 123456789`\n"
                    "• Reply to admin message with `/dm`"
                )
                return

            # Demote user (remove admin rights)
            from telethon.tl.functions.channels import EditAdminRequest
            from telethon.tl.types import ChatAdminRights

            # Empty rights = demote
            rights = ChatAdminRights(
                change_info=False,
                post_messages=False,
                edit_messages=False,
                delete_messages=False,
                ban_users=False,
                invite_users=False,
                pin_messages=False,
                add_admins=False,
                manage_call=False
            )

            await self.client(EditAdminRequest(
                channel=message.chat_id,
                user_id=target_user_id,
                admin_rights=rights,
                rank=""
            ))

            await self._ensure_group_admin_sync(message.chat_id, force=True)

            try:
                user_entity = await self.client.get_entity(target_user_id)
                username = f"@{user_entity.username}" if user_entity.username else f"User {target_user_id}"
                name = user_entity.first_name or "User"
            except:
                username = f"User {target_user_id}"
                name = "User"

            await message.reply(
                f"**User Demoted**\n\n"
                f"**User:** {name} ({username})\n\n"
                f"User is no longer an admin."
            )

        except Exception as e:
            logger.error(f"Error in demote command: {e}", exc_info=True)
            await message.reply(f"**Error:** {str(e)}\n\nMake sure bot has admin rights to demote users.")

    async def _ensure_group_admin_sync(self, chat_id: int, *, force: bool = False) -> None:
        """Refresh stored admin list for a chat when the cache expires."""

        if not chat_id:
            return

        now = time.monotonic()
        last_sync = self._admin_sync_cache.get(chat_id)
        if not force and last_sync is not None and (now - last_sync) < self._admin_sync_interval:
            return

        admin_entities: List[Any] = []
        try:
            async for participant in self.client.iter_participants(
                chat_id,
                filter=types.ChannelParticipantsAdmins(),
            ):
                if participant:
                    admin_entities.append(participant)
        except Exception as iter_error:
            logger.debug(
                "iter_participants admin sync failed for chat %s: %s",
                chat_id,
                iter_error,
            )
            try:
                fetched = await self.client.get_participants(
                    chat_id, filter=types.ChannelParticipantsAdmins()
                )
                admin_entities.extend(fetched)
            except Exception as fetch_error:
                logger.warning(
                    "Unable to fetch admin list for chat %s: %s",
                    chat_id,
                    fetch_error,
                )
                return

        admin_ids = {
            getattr(entity, "id", None)
            for entity in admin_entities
            if getattr(entity, "id", None)
        }

        if not admin_ids:
            logger.debug(
                "Admin sync yielded empty list for chat %s; keeping previous data",
                chat_id,
            )
            self._admin_sync_cache[chat_id] = now
            return

        existing = set(self.database.get_group_admins(chat_id))

        for user_id in admin_ids - existing:
            self.database.add_group_admin(chat_id, user_id)

        for user_id in existing - admin_ids:
            self.database.remove_group_admin(chat_id, user_id)

        self._admin_sync_cache[chat_id] = now

    @staticmethod
    def _format_admin_entry(entity: Any) -> str:
        """Return a readable label for an admin entity."""

        user_id = getattr(entity, "id", None)
        username = getattr(entity, "username", None)
        first_name = getattr(entity, "first_name", "") or ""
        last_name = getattr(entity, "last_name", "") or ""
        full_name = " ".join(part for part in [first_name, last_name] if part).strip()

        if username and full_name:
            return f"{full_name} (@{username})"
        if username:
            return f"@{username}"
        if full_name:
            return f"{full_name} (`{user_id}`)"
        return f"`User {user_id}`"

    async def _handle_adminlist_command(self, message):
        """Handle /adminlist command - show tracked admins for this group."""

        if not message.is_group and not message.is_channel:
            await message.reply("**Perintah ini hanya tersedia di grup.**")
            return

        chat_id = message.chat_id
        if chat_id is None:
            await message.reply("Tidak dapat menentukan grup saat ini.")
            return

        await self._ensure_group_admin_sync(chat_id, force=True)

        admin_ids = self.database.get_group_admins(chat_id)
        if not admin_ids:
            await message.reply(
                "⚠️ **Belum ada admin yang tercatat untuk grup ini.**\n"
                "Gunakan perintah admin sekali agar bot dapat menyinkronkan daftar."
            )
            return

        admin_lines: List[str] = []
        for index, user_id in enumerate(admin_ids, start=1):
            try:
                entity = await self.client.get_entity(user_id)
                admin_lines.append(f"{index}. {self._format_admin_entry(entity)}")
            except Exception as fetch_error:
                logger.debug(
                    "Unable to resolve admin %s in chat %s: %s",
                    user_id,
                    chat_id,
                    fetch_error,
                )
                admin_lines.append(f"{index}. `User {user_id}`")

        header = "**Daftar Admin Grup**"
        await message.reply(f"{header}\n\n" + "\n".join(admin_lines))

    async def _handle_add_permission_command(self, message, parts):
        """Handle +add command - stub"""
        await message.reply("🚧 **Add permission under development**\n\nComing soon!")

    async def _handle_del_permission_command(self, message, parts):
        """Handle +del command - stub"""
        await message.reply("🚧 **Del permission under development**\n\nComing soon!")

    async def _handle_setwelcome_command(self, message, parts):
        """Handle +setwelcome command - stub"""
        await message.reply("🚧 **Set welcome under development**\n\nComing soon!")

    async def _handle_backup_command(self, message, parts):
        """Handle +backup command - stub"""
        await message.reply("🚧 **Backup command under development**\n\nComing soon!")

    async def _handle_lock_command(self, message, parts):
        """Handle /lock command - lock user with auto-delete"""
        if not message.is_group and not message.is_channel:
            await message.reply("**Lock command only works in groups!**")
            return

        try:
            # Try to get user ID from different sources
            target_user_id = None

            # Method 1: Reply to message
            target_user_id = await self.lock_manager.extract_user_from_reply(message)

            # Method 2: From mention in message
            if not target_user_id:
                target_user_id = await self.lock_manager.extract_user_from_mention(self.client, message)

            # Method 3: From command argument (@username or ID)
            if not target_user_id:
                target_user_id = await self.lock_manager.parse_lock_command(self.client, message)

            if not target_user_id:
                await message.reply(
                    "**Usage:** `/lock @username` or `/lock <user_id>` or reply to user's message\n\n"
                    "**Examples:**\n"
                    "• `/lock @spammer`\n"
                    "• `/lock 123456789`\n"
                    "• Reply to user message with `/lock`"
                )
                return

            # Prevent locking bot developers/owners
            if self.auth_manager.is_developer(target_user_id) or self.auth_manager.is_owner(target_user_id):
                issuer_id = getattr(message, 'sender_id', None)
                if not issuer_id:
                    await message.reply("**Error:** You cannot lock bot developers or owners.")
                    return

                protected_role = "developer" if self.auth_manager.is_developer(target_user_id) else "owner"
                punishment_reason = (
                    f"Attempted to lock a protected {protected_role}. "
                    "Only bot developers can unlock this restriction."
                )
                metadata = {
                    'requires_developer': True,
                    'reason': punishment_reason,
                    'locked_for': 'protected_account_attempt',
                    'protected_role': protected_role,
                    'protected_user_id': target_user_id,
                }

                logger.warning(
                    "User %s attempted to lock protected %s %s", issuer_id, protected_role, target_user_id
                )

                success = await self.lock_manager.lock_user(
                    message.chat_id,
                    issuer_id,
                    punishment_reason,
                    metadata=metadata,
                )

                if success:
                    try:
                        issuer_entity = await self.client.get_entity(issuer_id)
                        if getattr(issuer_entity, 'username', None):
                            issuer_label = f"@{issuer_entity.username}"
                        else:
                            issuer_label = f"[User {issuer_id}](tg://user?id={issuer_id})"
                    except Exception:
                        issuer_label = f"User {issuer_id}"

                    await message.reply(
                        "**Protected Account Attempt**\n\n"
                        f"{issuer_label} tried to lock a protected {protected_role} and has been locked instead.\n"
                        "Only bot developers can unlock this restriction."
                    )
                else:
                    await message.reply(
                        "**Error:** Protected account detected but failed to apply the automatic lock."
                    )
                await message.reply("**Error:** You cannot lock bot developers or owners.")
                return

            # Get reason if provided
            reason = "Locked by admin"
            if len(parts) > 2:
                reason = ' '.join(parts[2:])
            elif len(parts) == 2 and not parts[1].startswith('@') and not parts[1].isdigit():
                reason = parts[1]

            # Lock the user
            success = await self.lock_manager.lock_user(message.chat_id, target_user_id, reason)

            if success:
                try:
                    user_entity = await self.client.get_entity(target_user_id)
                    username = f"@{user_entity.username}" if user_entity.username else f"User {target_user_id}"
                except:
                    username = f"User {target_user_id}"

                await message.reply(
                    f"**User Locked**\n\n"
                    f"**User:** {username}\n"
                    f"**Reason:** {reason}\n\n"
                    f"All messages from this user will be auto-deleted."
                )
            else:
                await message.reply("**Error:** Failed to lock user. Database error.")

        except Exception as e:
            logger.error(f"Error in lock command: {e}", exc_info=True)
            await message.reply(f"**Error:** {str(e)}")

    async def _handle_unlock_command(self, message, parts):
        """Handle /unlock command - unlock user"""
        if not message.is_group and not message.is_channel:
            await message.reply("**Unlock command only works in groups!**")
            return

        try:
            # Try to get user ID from different sources
            target_user_id = None

            # Method 1: Reply to message
            target_user_id = await self.lock_manager.extract_user_from_reply(message)

            # Method 2: From mention in message
            if not target_user_id:
                target_user_id = await self.lock_manager.extract_user_from_mention(self.client, message)

            # Method 3: From command argument (@username or ID)
            if not target_user_id:
                target_user_id = await self.lock_manager.parse_lock_command(self.client, message)

            if not target_user_id:
                await message.reply(
                    "**Usage:** `/unlock @username` or `/unlock <user_id>` or reply to user's message\n\n"
                    "**Examples:**\n"
                    "• `/unlock @user`\n"
                    "• `/unlock 123456789`\n"
                    "• Reply to user message with `/unlock`"
                )
                return

            # Unlock the user
            metadata = self.lock_manager.get_lock_metadata(message.chat_id, target_user_id)
            if metadata.get('requires_developer'):
                issuer_id = getattr(message, 'sender_id', None)
                if not issuer_id or not self.auth_manager.is_developer(issuer_id):
                    await message.reply(
                        "**Error:** Only bot developers can unlock this user after they attempted to lock a protected account."
                    )
                    return

            success = await self.lock_manager.unlock_user(message.chat_id, target_user_id)

            if success:
                try:
                    user_entity = await self.client.get_entity(target_user_id)
                    username = f"@{user_entity.username}" if user_entity.username else f"User {target_user_id}"
                except:
                    username = f"User {target_user_id}"

                await message.reply(
                    f"**User Unlocked**\n\n"
                    f"**User:** {username}\n\n"
                    f"User can now send messages normally."
                )
            else:
                await message.reply("**Error:** Failed to unlock user or user is not locked.")

        except Exception as e:
            logger.error(f"Error in unlock command: {e}", exc_info=True)
            await message.reply(f"**Error:** {str(e)}")

    async def _handle_locklist_command(self, message):
        """Handle /locklist command - show locked users"""
        if not message.is_group and not message.is_channel:
            await message.reply("**Lock list only works in groups!**")
            return

        try:
            locked_users = self.lock_manager.get_locked_users(message.chat_id)

            if not locked_users:
                await message.reply("**No locked users in this chat.**")
                return

            response = "**Locked Users in This Chat**\n\n"

            for user_id, data in locked_users.items():
                try:
                    user_entity = await self.client.get_entity(user_id)
                    username = f"@{user_entity.username}" if user_entity.username else f"User {user_id}"
                    name = user_entity.first_name or "Unknown"
                except:
                    username = f"User {user_id}"
                    name = "Unknown"

                reason = data.get('reason', 'No reason')
                response += f"• **{name}** ({username})\n  Reason: {reason}\n\n"

            response += f"**Total:** {len(locked_users)} user(s) locked"

            await message.reply(response)

        except Exception as e:
            logger.error(f"Error in locklist command: {e}", exc_info=True)
            await message.reply(f"**Error:** {str(e)}")

    async def _handle_tag_command(self, message):
        """Handle perintah tag massal dengan dukungan batch dinamis."""
        if not config.ENABLE_TAG_SYSTEM:
            await message.reply(
                VBotBranding.format_error("Sistem tag sedang dinonaktifkan oleh Vzoel Fox's (Lutpan).")
            )
            return

        if not message.is_group and not message.is_channel:
            await message.reply(
                VBotBranding.format_error("Perintah tag massal hanya tersedia di grup atau kanal.")
            )
            return

        try:
            reply_message = None
            if getattr(message, "is_reply", False):
                try:
                    reply_message = await message.get_reply_message()
                except Exception as fetch_error:
                    logger.debug("Failed to fetch replied message: %s", fetch_error)

            raw_text = message.raw_text or message.text or ""
            remainder = ""
            if raw_text:
                parts = raw_text.split(maxsplit=1)
                if len(parts) > 1:
                    remainder = parts[1].strip()

            provided_batch: Optional[int] = None
            custom_message = remainder

            if remainder:
                first_split = remainder.split(maxsplit=1)
                candidate = first_split[0]
                rest_text = first_split[1] if len(first_split) > 1 else ""
                if candidate.isdigit():
                    provided_batch = int(candidate)
                    custom_message = rest_text.strip()
                else:
                    custom_message = remainder

            if not custom_message and reply_message:
                reply_text = getattr(reply_message, "raw_text", None) or getattr(reply_message, "message", "")
                custom_message = reply_text.strip()

            if not custom_message:
                custom_message = "Sedang menandai seluruh anggota..."

            custom_message = (
                f"{custom_message}\n\n_Disajikan oleh Vzoel Fox's (Lutpan)_"
            )

            reply_to_msg_id = getattr(message, "reply_to_msg_id", None)

            success = await self.tag_manager.start_tag_all(
                self.client,
                message.chat_id,
                custom_message,
                message.sender_id,
                batch_size=provided_batch,
                reply_to_msg_id=reply_to_msg_id,
            )

            if success:
                confirm_text = (
                    "**Tag Massal Dimulai**\n\n"
                    f"**Pesan:** {custom_message}\n\n"
                    "Bot akan menandai seluruh anggota secara bertahap. Gunakan `.c`/`/c`/`+c` untuk menghentikan."
                )
                await message.reply(
                    VBotBranding.wrap_message(confirm_text, include_footer=False)
                )
                return

            if not success:
<<<<<<< HEAD
=======
                if message.chat_id in self.tag_manager.active_tags:
                    await message.reply(
                        VBotBranding.format_error(
                            "Proses tag massal sedang berlangsung. Tunggu hingga selesai atau gunakan `.c`/`/c`/`+c`."
                        )
                    )
                else:
                    await message.reply(
                        VBotBranding.format_error(
                            "Tag massal gagal dimulai. Periksa anggota dan izin bot."
                        )
                    )

        except Exception as e:
            logger.error(f"Error in tag command: {e}", exc_info=True)
            await message.reply(
                VBotBranding.format_error(f"Galat sistem: {str(e)}")
            )

    async def _handle_tag_cancel_command(self, message):
        """Handle perintah pembatalan tag massal."""
    async def _handle_dot_tag_command(self, message):
        """Handle developer-prefix tag command (e.g. .t) for admins."""
        if not config.ENABLE_TAG_SYSTEM:
            await message.reply("**Tag system is currently disabled.**")
            return

        if not message.is_group and not message.is_channel:
            await message.reply("**Tag all only works in groups!**")
            return

        try:
            reply_message = None
            if getattr(message, "is_reply", False):
                try:
                    reply_message = await message.get_reply_message()
                except Exception as fetch_error:
                    logger.debug("Failed to fetch replied message: %s", fetch_error)

            raw_text = message.raw_text or message.text or ""
            remainder = ""
            if raw_text:
                parts = raw_text.split(maxsplit=1)
                if len(parts) > 1:
                    remainder = parts[1].strip()

            provided_batch: Optional[int] = None
            custom_message = remainder

            if remainder:
                first_split = remainder.split(maxsplit=1)
                candidate = first_split[0]
                rest_text = first_split[1] if len(first_split) > 1 else ""
                if candidate.isdigit():
                    provided_batch = int(candidate)
                    custom_message = rest_text.strip()
                else:
                    custom_message = remainder

            if not custom_message and reply_message:
                reply_text = getattr(reply_message, "raw_text", None) or getattr(reply_message, "message", "")
                custom_message = reply_text.strip()

            if not custom_message:
                custom_message = "Tagging all members..."

            reply_to_msg_id = getattr(message, "reply_to_msg_id", None)

            success = await self.tag_manager.start_tag_all(
                self.client,
                message.chat_id,
                custom_message,
                message.sender_id,
                batch_size=provided_batch,
                reply_to_msg_id=reply_to_msg_id,
            )

            if not success:
>>>>>>> 88bdeffe
                if message.chat_id in self.tag_manager.active_tags:
                    await message.reply(
                        VBotBranding.format_error(
                            "Proses tag massal sedang berlangsung. Tunggu hingga selesai atau gunakan `.c`/`/c`/`+c`."
                        )
                    )
                else:
                    await message.reply(
<<<<<<< HEAD
                        VBotBranding.format_error(
                            "Tag massal gagal dimulai. Periksa anggota dan izin bot."
                        )
                    )

        except Exception as e:
            logger.error(f"Error in tag command: {e}", exc_info=True)
            await message.reply(
                VBotBranding.format_error(f"Galat sistem: {str(e)}")
            )
=======
                        "**Error:** Could not start tag all. No members found or insufficient permissions."
                    )

        except Exception as e:
            logger.error(f"Error in dot tag command: {e}", exc_info=True)
            await message.reply(f"**Error:** {str(e)}")
>>>>>>> 88bdeffe

    async def _handle_tag_cancel_command(self, message):
        """Handle perintah pembatalan tag massal."""
        if not message.is_group and not message.is_channel:
            await message.reply(
                VBotBranding.format_error("Perintah pembatalan hanya tersedia di grup atau kanal.")
            )
            return

        try:
            success = await self.tag_manager.cancel_tag_all(message.chat_id)

            if success:
                cancel_text = (
                    "**Tag Massal Dibatalkan**\n\n"
                    "Proses penandaan telah dihentikan sesuai permintaan admin."
                )
                await message.reply(
                    VBotBranding.wrap_message(cancel_text, include_footer=False)
                )
            else:
                await message.reply(
                    VBotBranding.format_error("Tidak ada proses tag massal yang aktif di percakapan ini.")
                )

        except Exception as e:
            logger.error(f"Error in cancel command: {e}", exc_info=True)
            await message.reply(
                VBotBranding.format_error(f"Galat sistem: {str(e)}")
            )


async def main():
    bot = VBot()
    ok = await bot.initialize()
    if not ok:
        sys.exit(1)
    logger.info("VBot is up and running.")
    await asyncio.Future()  # run forever


if __name__ == "__main__":
    try:
        if uvloop is not None:
            asyncio.set_event_loop_policy(uvloop.EventLoopPolicy())
        asyncio.run(main())
    except KeyboardInterrupt:
        pass
<|MERGE_RESOLUTION|>--- conflicted
+++ resolved
@@ -102,11 +102,8 @@
         self._tag_prefixes = (".", "/", "+")
         self._tag_start_commands = {f"{prefix}t" for prefix in self._tag_prefixes}
         self._tag_stop_commands = {f"{prefix}c" for prefix in self._tag_prefixes}
-<<<<<<< HEAD
-=======
         prefix_dev = getattr(config, "PREFIX_DEV", ".") or "."
         self._dot_tag_command = (prefix_dev + "t").lower()
->>>>>>> 88bdeffe
 
     async def initialize(self):
         """Initialize VBot"""
@@ -721,15 +718,12 @@
             elif command == '/cancel' and not (message.is_group or message.is_channel):
                 # Biarkan generator session dan alur lainnya menangani /cancel di private chat
                 return
-<<<<<<< HEAD
-=======
             elif command == '/tagall':
                 await self._handle_tagall_command(message, parts)
             elif command == self._dot_tag_command:
                 await self._handle_dot_tag_command(message)
             elif command == '/cancel':
                 await self._handle_cancel_command(message)
->>>>>>> 88bdeffe
 
             # Help command (available to all)
             elif command in ['/help', '#help']:
@@ -944,12 +938,9 @@
                     ("`/locklist`", "Daftar pengguna yang terkunci"),
                     (f"{tag_start_display} [batch] <text>", "Mention semua anggota via edit batch"),
                     (f"{tag_stop_display}", "Batalkan penandaan massal"),
-<<<<<<< HEAD
-=======
                     ("`/tagall <text>`", "Mention semua anggota"),
                     (f"`{self._dot_tag_command} [batch] <text>`", "Mention semua anggota via edit batch"),
                     ("`/cancel`", "Batalkan penandaan massal"),
->>>>>>> 88bdeffe
                 ],
             },
             {
@@ -2432,8 +2423,6 @@
                 return
 
             if not success:
-<<<<<<< HEAD
-=======
                 if message.chat_id in self.tag_manager.active_tags:
                     await message.reply(
                         VBotBranding.format_error(
@@ -2512,7 +2501,6 @@
             )
 
             if not success:
->>>>>>> 88bdeffe
                 if message.chat_id in self.tag_manager.active_tags:
                     await message.reply(
                         VBotBranding.format_error(
@@ -2521,7 +2509,6 @@
                     )
                 else:
                     await message.reply(
-<<<<<<< HEAD
                         VBotBranding.format_error(
                             "Tag massal gagal dimulai. Periksa anggota dan izin bot."
                         )
@@ -2532,14 +2519,12 @@
             await message.reply(
                 VBotBranding.format_error(f"Galat sistem: {str(e)}")
             )
-=======
                         "**Error:** Could not start tag all. No members found or insufficient permissions."
                     )
 
         except Exception as e:
             logger.error(f"Error in dot tag command: {e}", exc_info=True)
             await message.reply(f"**Error:** {str(e)}")
->>>>>>> 88bdeffe
 
     async def _handle_tag_cancel_command(self, message):
         """Handle perintah pembatalan tag massal."""
