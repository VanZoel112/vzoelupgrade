#!/usr/bin/env python3
"""
VBot Python - Main Application
Vzoel Robot Music Bot with comprehensive features

Author: Vzoel Fox's
Version: 2.0.0 Python
"""

import asyncio
import io
import json
import logging
<<<<<<< HEAD
import mimetypes
=======
>>>>>>> efb8e918
import os
import random
import re
import sys
import time
from collections import deque
from dataclasses import dataclass
from datetime import datetime, timezone
from functools import wraps
from pathlib import Path
from typing import Any, Deque, Dict, List, Optional, Set, Tuple

try:
    import uvloop
except ImportError:  # pragma: no cover - optional dependency
    uvloop = None

# Import advanced logging system
from core.logger import setup_logging, vbot_logger

logger = logging.getLogger(__name__)

# Import configuration and validate
import config

# Import Telethon
from telethon import TelegramClient, events, Button, types, functions
from telethon.sessions import StringSession
from telethon.tl.types import MessageEntityMentionName
from telethon.tl.functions.bots import SetBotCommandsRequest
from telethon.tl.types import BotCommand, BotCommandScopeDefault
from telethon.utils import pack_bot_file_id
from telethon.errors import (
    ChatAdminRequiredError,
    MessageNotModifiedError,
    UserAlreadyParticipantError,
    UserPrivacyRestrictedError,
    UserNotMutualContactError,
    UserNotParticipantError,
)

# Import VBot modules
from core.auth_manager import AuthManager
from core.emoji_manager import EmojiManager
from core.music_manager import MusicManager
from core.database import Database
from core.branding import VBotBranding
from core.plugin_loader import PluginLoader
from modules.lock_manager import LockManager
from modules.tag_manager import TagManager
from modules.welcome_manager import WelcomeManager
from modules.github_sync import GitHubSync
from modules.privacy_manager import PrivacyManager


@dataclass
class CommandStatus:
    """Context information for an in-flight command."""

    start_time: datetime
    status_message: Optional[object] = None


class VBot:
    """Main VBot application class"""

    def __init__(self):
        self.client = None
        self.assistant_client = None  # Assistant for voice chat streaming
        self.assistant_user = None
        self.music_manager = None  # Will be initialized after client

        # Initialize database (core persistence layer)
        self.database = Database()

        # Track startup time for diagnostics
        self.start_time = None

        # Initialize managers with database
        self.auth_manager = AuthManager()
        self.emoji_manager = EmojiManager()
        self.lock_manager = LockManager(self.database)
        self.tag_manager = TagManager()
        self.welcome_manager = WelcomeManager(self.database)
        self.github_sync = GitHubSync()
        self.privacy_manager = PrivacyManager()
        self._command_context: Dict[int, CommandStatus] = {}
        self.plugin_loader = PluginLoader(
            enabled_plugins=getattr(config, "ENABLED_PLUGINS", None),
            disabled_plugins=getattr(config, "DISABLED_PLUGINS", None),
        )
        self._tag_prefixes = (".", "/", "+")
        self._tag_start_commands = {f"{prefix}t" for prefix in self._tag_prefixes}
        self._tag_stop_commands = {f"{prefix}c" for prefix in self._tag_prefixes}
        prefix_dev = getattr(config, "PREFIX_DEV", ".") or "."
        self._dot_tag_command = (prefix_dev + "t").lower()
        self._help_pages = self._build_help_pages()
        self._music_logo_file_id = self._coerce_music_logo_id(
            getattr(config, "MUSIC_LOGO_FILE_ID", "")
        )
<<<<<<< HEAD
        self._music_logo_file_path = self._coerce_music_logo_path(
            getattr(config, "MUSIC_LOGO_FILE_PATH", "")
        )
=======
        self._music_logo_file_id = getattr(config, "MUSIC_LOGO_FILE_ID", "")
>>>>>>> efb8e918
        self._project_root = Path(__file__).resolve().parent
        try:
            self._config_root = Path(config.__file__).resolve().parent
        except Exception:
            self._config_root = self._project_root
        self._visualizer_levels = "▁▂▃▄▅▆▇█"
        self._visualizer_width = getattr(config, "MUSIC_VISUALIZER_WIDTH", 18)
        self._admin_sync_cache: Dict[int, float] = {}
        self._admin_sync_interval = getattr(config, "GROUP_ADMIN_SYNC_INTERVAL", 600)
        self._premium_wrapper_ids: Set[int] = set()
        self._premium_wrapper_id_queue: Deque[int] = deque()
        self._premium_wrapper_id_limit = 4096
        self._assistant_joined_chats: Set[int] = set()
        self._assistant_join_failed_chats: Set[int] = set()

    async def initialize(self):
        """Initialize VBot"""
        try:
            # Validate configuration
            if not config.validate_config():
                return False

            # Initialize Telegram client
            self.client = TelegramClient(
                "vbot_session",
                config.API_ID,
                config.API_HASH
            )

            await self.client.start(bot_token=config.BOT_TOKEN)

            # Get bot info
            me = await self.client.get_me()

            # Record bot start time (UTC)
            self.start_time = datetime.now(timezone.utc)

            # Setup advanced logging system with Telegram & SQL integration
            await setup_logging(self.client)

            # Log startup with bot info
            bot_info = {
                'first_name': me.first_name,
                'username': me.username,
                'user_id': me.id
            }
            await vbot_logger.log_startup(bot_info)

            logger.info(f"🎵 VBot started successfully!")
            logger.info(f"Bot: {me.first_name} (@{me.username})")

            # Initialize Assistant Client (for voice chat streaming)
            if config.STRING_SESSION and config.STRING_SESSION.strip():
                try:
                    logger.info("🔄 Initializing assistant client for voice chat streaming...")
                    self.assistant_client = TelegramClient(
                        StringSession(config.STRING_SESSION),
                        config.API_ID,
                        config.API_HASH
                    )
                    await self.assistant_client.start()
                    try:
                        self.assistant_user = await self.assistant_client.get_me()
                    except Exception as assistant_info_error:
                        logger.warning(
                            "Tidak bisa mengambil informasi akun asisten: %s",
                            assistant_info_error,
                        )
                        self.assistant_user = None
                except Exception as exc:
                    logger.error(f"Failed to initialize assistant client: {exc}")
                    self.assistant_client = None
                    self.assistant_user = None

            # Initialize Music Manager
            self.music_manager = MusicManager(self.client, self.assistant_client)
            await self.music_manager.start()

            # Register handlers
            self.client.add_event_handler(self._handle_message, events.NewMessage)
            self.client.add_event_handler(self._handle_callback, events.CallbackQuery)

            # Setup bot commands
            await self._setup_bot_commands()

            # Load plugins dynamically
            loaded_plugins = await self.plugin_loader.load_plugins(self)
            if loaded_plugins:
                logger.info("Loaded plugins: %s", ", ".join(loaded_plugins))
            else:
                logger.info("No plugins loaded")

            # Start background GitHub auto push if enabled
            self.github_sync.start_auto_push_loop()

            logger.info("VBot initialization complete")
            return True

        except Exception as e:
            logger.error(f"Initialization error: {e}", exc_info=True)
            return False

    async def _setup_bot_commands(self):
        """Configure command suggestions for the bot"""
        try:
            commands = [
                # Core
                BotCommand(command="start", description="System overview and welcome"),
                BotCommand(command="help", description="Complete command reference"),
                BotCommand(command="about", description="System information"),

                # Music commands
                BotCommand(command="play", description="Play Mp3/audio from YouTube/Spotify/link"),
                BotCommand(command="vplay", description="Play mp4/webm video"),
                BotCommand(command="pause", description="Pause musik"),
                BotCommand(command="resume", description="Resume musik"),
                BotCommand(command="skip", description="Skip ke lagu berikutnya"),
                BotCommand(command="stop", description="Stop & clear queue"),
                BotCommand(command="queue", description="Lihat antrian"),
                BotCommand(command="shuffle", description="Acak queue"),
                BotCommand(command="loop", description="Loop mode (off/current/all)"),
                BotCommand(command="seek", description="Jump ke waktu tertentu"),
                BotCommand(command="volume", description="Adjust volume (0-200)"),

                # Admin commands
                BotCommand(command="pm", description="Promote user to admin"),
                BotCommand(command="dm", description="Demote user from admin"),
                BotCommand(command="t", description="Tag semua anggota secara bertahap"),
                BotCommand(command="c", description="Hentikan proses tag massal"),
                BotCommand(command="lock", description="Lock user (auto-delete)"),
                BotCommand(command="unlock", description="Unlock user"),
                BotCommand(command="locklist", description="Show locked users"),
                BotCommand(command="ping", description="Check bot responsiveness"),
            ]

            await self.client(SetBotCommandsRequest(
                scope=BotCommandScopeDefault(),
                lang_code='en',
                commands=commands
            ))

            logger.info("Bot command suggestions configured")

        except Exception as e:
            logger.error(f"Failed to setup bot commands: {e}")
            # Non-critical, continue anyway

    async def _handle_message(self, event):
        """Handle incoming messages"""
        try:
            message = event.message

            # Skip if no text
            if not message.text:
                return

            # Check for locked users (auto-delete)
            if config.ENABLE_LOCK_SYSTEM:
                deleted = await self.lock_manager.process_message_for_locked_users(
                    self.client, message
                )
                if deleted:
                    return

            # Enable premium emoji responses for this user
            self._prepare_premium_wrappers(message, getattr(message, "sender_id", None))

            # Handle commands
            if message.text.startswith(('.', '/', '+', '#')):
                await self._handle_command(message)

        except Exception as e:
            logger.error(f"Error handling message: {e}")

    async def _prepare_premium_arguments(
        self,
        args: Tuple[Any, ...],
        kwargs: Dict[str, Any],
        user_id: Optional[int],
    ) -> Tuple[Tuple[Any, ...], Dict[str, Any]]:
        """Convert textual arguments for premium users when needed."""

        new_args = args
        new_kwargs = dict(kwargs)
        text_arg, location = self._extract_text_argument(new_args, new_kwargs)

        if isinstance(text_arg, str):
            converted = await self._convert_for_user(text_arg, user_id)
            if isinstance(converted, str) and converted != text_arg and location:
                new_args, new_kwargs = self._apply_text_argument(
                    new_args, new_kwargs, location, converted
                )

        return new_args, new_kwargs

    def _register_wrapped_message(self, message_obj) -> bool:
        """Record that a message has premium wrappers to avoid double wrapping."""

        try:
            setattr(message_obj, "_premium_hooks_applied", True)
            return True
        except AttributeError:
            message_id = id(message_obj)
            if message_id in self._premium_wrapper_ids:
                return False
            self._premium_wrapper_ids.add(message_id)
            self._premium_wrapper_id_queue.append(message_id)
            while len(self._premium_wrapper_id_queue) > self._premium_wrapper_id_limit:
                old_id = self._premium_wrapper_id_queue.popleft()
                self._premium_wrapper_ids.discard(old_id)
            return True

    def _prepare_premium_wrappers(self, message_obj, user_id: Optional[int]) -> None:
        """Wrap reply/edit helpers so bot responses honour premium emojis."""

        if (
            not config.ENABLE_PREMIUM_EMOJI
            or not isinstance(user_id, int)
            or user_id <= 0
            or message_obj is None
        ):
            return

        if getattr(message_obj, "_premium_hooks_applied", False):
            return

        if id(message_obj) in self._premium_wrapper_ids:
            return

        if not self._register_wrapped_message(message_obj):
            return

        original_reply = getattr(message_obj, "reply", None)
        if callable(original_reply):

            @wraps(original_reply)
            async def reply_with_premium(*args, **kwargs):
                patched_args, patched_kwargs = await self._prepare_premium_arguments(
                    args, kwargs, user_id
                )
                result = await original_reply(*patched_args, **patched_kwargs)
                self._propagate_premium_wrappers(result, user_id)
                return result

            message_obj.reply = reply_with_premium  # type: ignore[assignment]

        original_edit = getattr(message_obj, "edit", None)
        if callable(original_edit):

            @wraps(original_edit)
            async def edit_with_premium(*args, **kwargs):
                patched_args, patched_kwargs = await self._prepare_premium_arguments(
                    args, kwargs, user_id
                )
                result = await original_edit(*patched_args, **patched_kwargs)
                self._propagate_premium_wrappers(result, user_id)
                return result

            message_obj.edit = edit_with_premium  # type: ignore[assignment]

    def _propagate_premium_wrappers(self, result, user_id: Optional[int]) -> None:
        """Apply premium wrappers to any messages returned by helper calls."""

        if not result:
            return

        if isinstance(result, list):
            for item in result:
                self._prepare_premium_wrappers(item, user_id)
        else:
            self._prepare_premium_wrappers(result, user_id)

    @staticmethod
    def _extract_text_argument(
        args: Tuple[Any, ...], kwargs: Dict[str, Any]
    ) -> Tuple[Optional[str], Optional[Tuple[str, Any]]]:
        """Locate textual arguments passed to Telethon helpers."""

        if args:
            value = args[0]
            return (value if isinstance(value, str) else None), ("args", 0)

        for key in ("message", "text"):
            if key in kwargs:
                value = kwargs[key]
                return (value if isinstance(value, str) else None), ("kwargs", key)

        return None, None

    @staticmethod
    def _apply_text_argument(
        args: Tuple[Any, ...],
        kwargs: Dict[str, Any],
        location: Optional[Tuple[str, Any]],
        new_text: str,
    ) -> Tuple[Tuple[Any, ...], Dict[str, Any]]:
        """Replace text in args/kwargs based on the provided location descriptor."""

        if not location:
            return args, kwargs

        target_type, target_key = location
        if target_type == "args":
            items = list(args)
            items[int(target_key)] = new_text
            return tuple(items), kwargs

        kwargs[str(target_key)] = new_text
        return args, kwargs

    async def _convert_for_user(
        self, text: Optional[str], user_id: Optional[int]
    ) -> Optional[str]:
        """Convert plain emoji text to premium equivalents for specific users."""

        if (
            not isinstance(text, str)
            or not isinstance(user_id, int)
            or user_id <= 0
            or not config.ENABLE_PREMIUM_EMOJI
        ):
            return text

        return await self.emoji_manager.process_message_emojis(
            self.client, text, user_id
        )

    async def _send_premium_message(
        self,
        chat_id: int,
        text: str,
        *,
        reply_to: Optional[int] = None,
        user_id: Optional[int] = None,
        **kwargs: Any,
    ):
        """Send a message while honouring premium emoji mappings."""

        if "caption" in kwargs:
            logger.debug("Dropping unsupported caption argument from send_message call")
            kwargs.pop("caption")

        prepared = await self._convert_for_user(text, user_id)
        result = await self.client.send_message(
            chat_id,
            prepared if isinstance(prepared, str) else text,
            reply_to=reply_to,
            **kwargs,
        )
        self._propagate_premium_wrappers(result, user_id)
        return result

    async def _handle_callback(self, event):
        """Handle inline button callbacks"""
        try:
            data = event.data.decode('utf-8')

            # Help main callback
            if data.startswith("help:page:"):
                await self._handle_help_navigation(event, data)

            # About callback
            elif data == "about":
                await event.answer("Loading about info...")
                me = await self.client.get_me()
                about_text = f"""
**About VBot Music Bot**

**Bot Info:**
• Name: {me.first_name}
• Username: @{me.username}
• Version: 2.0.0 Python

**Features:**
• Multi-platform music (YouTube/Spotify)
• Video streaming support
• Smart queue management
• Admin & group controls
• Session generator
• Lock & privacy system

**Technology:**
• Python 3.x
• Telethon (MTProto)
• Pytgcalls (Voice Chat)
• yt-dlp (Download)

**Developer:**
• Vzoel Fox's
• Contact: @VzoelFoxs

**VBot Python v2.0.0**
"""
                await event.edit(VBotBranding.wrap_message(about_text, include_footer=False))

            # Branding info callback
            elif data == "branding:info":
                media_path, caption = VBotBranding.get_branding_media()

                if media_path:
                    await event.answer("Mengirim branding resmi VBot...")
                    await event.respond(file=str(media_path), caption=caption)
                else:
                    await event.answer(
                        "Branding image belum tersedia di server bot.",
                        alert=True,
                    )
                    await event.edit(VBotBranding.get_branding_missing_notice())

            # Session generator callbacks (disabled - use /gensession command directly)
            # elif data == "start_gensession":
            #     # Check if in private chat
            #     if not event.is_private:
            #         await event.answer("Session generator hanya bisa di private chat!", alert=True)
            #         return
            #
            #     # Redirect to /gensession command
            #     me = await self.client.get_me()
            #     await event.answer("Starting session generator...")
            #     redirect_text = (
            #         "**Session String Generator**\n\n"
            #         "Untuk memulai, silakan ketik:\n"
            #         "`/gensession`\n\n"
            #         "atau klik tombol di bawah untuk memulai."
            #     )
            #     buttons = [[Button.inline("Start Generator", b"run_gensession")]]
            #     await event.edit(redirect_text, buttons=buttons)
            #
            # # Run session generator
            # elif data == "run_gensession":
            #     if hasattr(self, 'session_generator'):
            #         # Create a mock event for the generator
            #         await event.answer("Memulai generator...")
            #         # Trigger the generator
            #         await event.respond("/gensession")
            #     else:
            #         await event.answer("Session generator plugin tidak aktif!", alert=True)

            # Music playback callbacks
            elif data.startswith("music:"):
                await self._handle_music_callback(event, data)

            else:
                await event.answer("Unknown callback")

        except Exception as e:
            logger.error(f"Error handling callback: {e}")
            await event.answer("Error processing request", alert=True)

    async def _handle_command(self, message):
        """Handle bot commands"""
        start_time = datetime.now()
        message_id = getattr(message, "id", None)
        if message_id is not None:
            self._command_context[message_id] = CommandStatus(start_time=start_time)
        command_text = message.text.lower()

        try:
            command_parts = command_text.split()
            command = command_parts[0]

            # Strip @botname from command (e.g., /start@vmusic_vbot -> /start)
            if '@' in command:
                command = command.split('@')[0]
                command_parts[0] = command

            command_type = self.auth_manager.get_command_type(command_text)

            # Keep admin snapshots fresh so each group maintains its own list
            if (
                command_type == "admin"
                and (message.is_group or message.is_channel)
                and message.chat_id is not None
            ):
                await self._ensure_group_admin_sync(message.chat_id)

            # Check permissions
            has_permission = await self.auth_manager.check_permissions(
                self.client, message.sender_id, message.chat_id, command_text
            )

            if not has_permission:
                error_msg = self.auth_manager.get_permission_error_message(command_type)

                # Log failed permission check
                execution_time = (datetime.now() - start_time).total_seconds()
                await vbot_logger.log_command(
                    message.sender_id,
                    command_text,
                    success=False,
                    execution_time=execution_time,
                    error="Permission denied"
                )

                if config.ENABLE_PRIVACY_SYSTEM:
                    await self.privacy_manager.process_private_command(
                        self.client, message, error_msg
                    )
                else:
                    await message.reply(
                        VBotBranding.format_error(error_msg)
                    )
                return

            # Pre-run visual phases
            status_message = None
            if message_id is not None:
                status_message = await self._run_command_edit_phases(message, command)
                command_status = self._command_context.get(message_id)
                if command_status:
                    command_status.status_message = status_message

            # Persist confirmed admins after successful permission check
            if (
                command_type == "admin"
                and (message.is_group or message.is_channel)
                and message.chat_id is not None
            ):
                try:
                    if await self.auth_manager.is_admin_in_chat(
                        self.client, message.sender_id, message.chat_id
                    ):
                        self.database.add_group_admin(message.chat_id, message.sender_id)
                except Exception as perm_error:
                    logger.debug(
                        "Failed to refresh admin cache for chat %s: %s",
                        message.chat_id,
                        perm_error,
                    )

            # Route commands
            await self._route_command(message, command, command_parts)

            # Log successful command execution
            execution_time = (datetime.now() - start_time).total_seconds()
            await vbot_logger.log_command(
                message.sender_id,
                command_text,
                success=True,
                execution_time=execution_time
            )

        except Exception as e:
            # Log error with full context
            execution_time = (datetime.now() - start_time).total_seconds()
            await vbot_logger.log_error(
                e,
                context=f"Command execution: {command_text}",
                user_id=message.sender_id,
                send_to_telegram=True
            )

            await vbot_logger.log_command(
                message.sender_id,
                command_text,
                success=False,
                execution_time=execution_time,
                error=str(e)
            )

            command_status = self._command_context.get(message_id) if message_id is not None else None
            status_message = command_status.status_message if command_status else None
            if status_message:
                try:
                    await status_message.edit(
                        VBotBranding.format_error(f"{command_text} failed: {str(e)}")
                    )
                except Exception as edit_error:
                    logger.debug(f"Failed to update status message: {edit_error}")

        finally:
            self._finalize_command_status(message_id)

    def _finalize_command_status(self, message_id: Optional[int]):
        """Remove command context for a completed message."""

        if message_id is None:
            return

        self._command_context.pop(message_id, None)

    async def _route_command(self, message, command, parts):
        """Route commands to appropriate handlers"""
        try:
            # Basic bot commands
            if command in ['/start', '/help']:
                await self._handle_start_command(message)
            elif command == '/about':
                await self._handle_about_command(message)
            elif command == '/ping':
                await self._handle_ping_command(message)

            # Owner/Developer commands (+ prefix)
            elif command == '+add':
                await self._handle_add_permission_command(message, parts)
            elif command == '+del':
                await self._handle_del_permission_command(message, parts)
            elif command == '+setwelcome':
                await self._handle_setwelcome_command(message, parts)
            elif command == '+backup':
                await self._handle_backup_command(message, parts)

            # Admin commands for user management (/ prefix)
            elif command == '/pm':
                await self._handle_promote_command(message, parts)
            elif command == '/dm':
                await self._handle_demote_command(message, parts)
            elif command in ['/adminlist', '/admins']:
                await self._handle_adminlist_command(message)

            # Music commands (slash prefix)
            elif command in ['/play', '/p']:
                await self._handle_music_command(message, parts, audio_only=True)
            elif command in ['/vplay', '/vp']:
                await self._handle_music_command(message, parts, audio_only=False)
            elif command == '/pause':
                await self._handle_pause_command(message)
            elif command == '/resume':
                await self._handle_resume_command(message)
            elif command == '/skip':
                await self._handle_skip_command(message)
            elif command == '/stop':
                await self._handle_stop_command(message)
            elif command == '/queue':
                await self._handle_queue_command(message)
            elif command == '/shuffle':
                await self._handle_shuffle_command(message)
            elif command == '/loop':
                await self._handle_loop_command(message, parts)
            elif command == '/seek':
                await self._handle_seek_command(message, parts)
            elif command == '/volume':
                await self._handle_volume_command(message, parts)

            # Lock system
            elif command == '/lock':
                await self._handle_lock_command(message, parts)
            elif command == '/unlock':
                await self._handle_unlock_command(message, parts)
            elif command == '/locklist':
                await self._handle_locklist_command(message)

            # Tag system
            elif command in self._tag_start_commands:
                await self._handle_tag_command(message)
            elif command in self._tag_stop_commands:
                await self._handle_tag_cancel_command(message)
            elif command == '/cancel' and not (message.is_group or message.is_channel):
                # Biarkan generator session dan alur lainnya menangani /cancel di private chat
                return
            elif command == self._dot_tag_command:
                await self._handle_dot_tag_command(message)
            elif command == '/cancel':
                await self._handle_cancel_command(message)

            # Help command (available to all)
            elif command in ['/help', '#help']:
                await self._handle_help_command(message)
            elif command == '#rules':
                await self._handle_rules_command(message)
            elif command == '#session':
                await self._handle_session_command(message)

            # JSON/metadata helper
            elif command in ['/showjson', '.showjson', '+showjson']:
                await self._handle_showjson_command(message)

            # Music branding configuration
            elif command in ['/setlogo', '+setlogo']:
                await self._handle_setlogo_command(message)

            # Admin commands
            elif command in ['.stats', '.status']:
                await self._handle_stats_command(message)

            else:
                # Unknown command
                await self._reply_with_branding(
                    message,
                    (
                        f"Unknown command: {command}\n\n"
                        "Type /start to see available commands."
                    ),
                    include_footer=False,
                )

        except Exception as e:
            logger.error(f"Error routing command {command}: {e}")
            await message.reply(VBotBranding.format_error(f"Command error: {str(e)}"))

    @staticmethod
    def _format_branded(
        content: str,
        *,
        include_header: bool = True,
        include_footer: bool = True,
    ) -> str:
        """Apply standard VBot branding to outgoing messages."""
        return VBotBranding.wrap_message(
            content,
            include_header=include_header,
            include_footer=include_footer,
        )

    async def _reply_with_branding(
        self,
        message,
        content: str,
        *,
        include_header: bool = True,
        include_footer: bool = True,
        **kwargs,
    ):
        """Reply to a message with branded content."""
        return await message.reply(
            self._format_branded(
                content,
                include_header=include_header,
                include_footer=include_footer,
            ),
            **kwargs,
        )

    async def _run_command_edit_phases(self, message, command):
        """Display a simple 4-phase status update for any command"""
        phases = [
            "wait..",
            "processing..",
            "initializing..",
            "ok...",
        ]

        try:
            status_message = await self._reply_with_branding(
                message,
                phases[0],
                include_footer=False,
            )
        except Exception as reply_error:
            logger.debug(f"Unable to send status message: {reply_error}")
            return None

        for phase_text in phases[1:]:
            await asyncio.sleep(0.5)
            try:
                await status_message.edit(
                    self._format_branded(phase_text, include_footer=False)
                )
            except Exception as edit_error:
                logger.debug(f"Failed to edit status message: {edit_error}")
                break

        return status_message

    @staticmethod
    def _format_timedelta(delta):
        """Format timedelta for human-readable output"""
        total_seconds = int(delta.total_seconds())
        days, remainder = divmod(total_seconds, 86400)
        hours, remainder = divmod(remainder, 3600)
        minutes, seconds = divmod(remainder, 60)

        parts = []
        if days:
            parts.append(f"{days}d")
        if hours or parts:
            parts.append(f"{hours}h")
        if minutes or parts:
            parts.append(f"{minutes}m")
        parts.append(f"{seconds}s")

        return " ".join(parts)

    async def _handle_ping_command(self, message):
        """Handle /ping command accessible to all roles"""
        message_id = getattr(message, "id", None)
        command_status = self._command_context.get(message_id) if message_id is not None else None
        status_message = command_status.status_message if command_status else None

        now = datetime.now(timezone.utc)
        message_time = message.date
        if isinstance(message_time, datetime) and message_time.tzinfo is None:
            message_time = message_time.replace(tzinfo=timezone.utc)

        latency_ms = (now - message_time).total_seconds() * 1000

        processing_ms = None
        if command_status and isinstance(command_status.start_time, datetime):
            processing_ms = (datetime.now() - command_status.start_time).total_seconds() * 1000

        uptime_text = "Unknown"
        if isinstance(self.start_time, datetime):
            uptime_text = self._format_timedelta(now - self.start_time)

        result_lines = [
            "**Pong!**",
            f"**Latency:** `{latency_ms:.2f} ms`",
        ]

        if processing_ms is not None:
            result_lines.append(f"**Processing:** `{processing_ms:.2f} ms`")

        result_lines.append(f"**Uptime:** `{uptime_text}`")

        result_text = VBotBranding.wrap_message("\n".join(result_lines), include_footer=False)

        if status_message:
            try:
                await status_message.edit(result_text)
                return
            except Exception as edit_error:
                logger.debug(f"Failed to update ping status message: {edit_error}")

        await message.reply(result_text)

    async def _handle_start_command(self, message):
        """Handle /start and /help commands"""
        try:
            # Get bot info
            me = await self.client.get_me()
            bot_username = me.username or "VBot"

            # Build welcome message
            welcome_text = f"""
**Welcome to {me.first_name}!**

**VBot Music Bot** - Full-featured Telegram music bot

**Quick Start:**
• `/play <query>` - Play audio from YouTube/Spotify
• `/vplay <query>` - Play video
• `/queue` - Show current queue
• `/help` - Show all commands

**Features:**
• YouTube & Spotify support
• Voice chat streaming
• Queue management
• Admin controls
• Session generator

**Get Started:**
Type `/help` for complete command list or just send a song name!

**VBot Python v2.0.0**
By Vzoel Fox's
"""

            # Different buttons for private vs group
            if message.is_private:
                # Private chat buttons: Add to Group, Help
                buttons = [
                    [
                        Button.url("Add to Group", f"https://t.me/{bot_username}?startgroup=true"),
                        Button.inline("Help", f"help:page:0".encode())
                    ]
                ]
            else:
                # Group chat buttons: VBOT info toggle, Help
                buttons = [
                    [
                        Button.inline("VBOT", b"branding:info"),
                        Button.inline("Help", f"help:page:0".encode())
                    ]
                ]

            caption = VBotBranding.wrap_message(welcome_text, include_footer=False)
            sent = await self._send_music_logo_message(
                message.chat_id,
                caption,
                buttons=buttons,
                reply_to=getattr(message, "id", None),
            )
            if not sent:
                await message.reply(caption, buttons=buttons)

        except Exception as e:
            logger.error(f"Error in start command: {e}")
            await self._reply_with_branding(
                message,
                "Welcome to VBot!\n\nType /help for commands.",
                include_footer=False,
            )

    def _build_help_pages(self) -> List[Dict[str, object]]:
        """Define help sections for slash commands."""

        tag_start_display = " / ".join(f"`{prefix}t`" for prefix in self._tag_prefixes)
        tag_stop_display = " / ".join(f"`{prefix}c`" for prefix in self._tag_prefixes)

        return [
            {
                "label": "Music",
                "title": "Music Playback",
                "commands": [
                    ("`/play <query>`", "Putar audio dari pencarian (alias: `/p`)"),
                    ("`/vplay <query>`", "Putar video atau streaming visual (alias: `/vp`)"),
                    ("`/pause`", "Jeda lagu yang sedang diputar"),
                    ("`/resume`", "Lanjutkan pemutaran yang dijeda"),
                    ("`/skip`", "Lewati ke lagu berikutnya"),
                    ("`/stop`", "Hentikan musik dan hapus antrean"),
                    ("`/queue`", "Tampilkan antrean yang sedang aktif"),
                    ("`/shuffle`", "Acak urutan antrean"),
                    ("`/loop <off/current/all>`", "Atur mode pengulangan"),
                    ("`/seek <detik>`", "Loncat ke posisi tertentu"),
                    ("`/volume <0-200>`", "Atur volume streaming"),
                ],
            },
            {
                "label": "Admin",
                "title": "Administrasi & Moderasi",
                "commands": [
                    ("`/pm @user <title>`", "Promosikan anggota menjadi admin"),
                    ("`/dm @user`", "Turunkan admin menjadi member"),
                    ("`/adminlist`", "Lihat daftar admin (alias: `/admins`)"),
                    ("`/lock @user`", "Kunci pengguna agar pesannya dihapus otomatis"),
                    ("`/unlock @user`", "Buka kunci pengguna"),
                    ("`/locklist`", "Daftar pengguna yang terkunci"),
                    (f"{tag_start_display} [batch] <text>", "Mention semua anggota via edit batch"),
                    (f"{tag_stop_display}", "Batalkan penandaan massal"),
                    (f"`{self._dot_tag_command} [batch] <text>`", "Mention semua anggota via edit batch"),
                    ("`/cancel`", "Batalkan penandaan massal"),
                ],
            },
            {
                "label": "Bot",
                "title": "Informasi Bot & Utilitas",
                "commands": [
                    ("`/start`", "Tampilkan menu utama bot"),
                    ("`/help`", "Buka panduan interaktif ini"),
                    ("`/about`", "Informasi detail mengenai bot"),
                    ("`/ping`", "Cek latensi & uptime"),
                ],
            },
        ]

    def _render_help_page(self, page_index: int) -> Tuple[str, List[List[Button]]]:
        """Render help page text and inline keyboard for navigation."""

        if not self._help_pages:
            fallback = VBotBranding.wrap_message("Tidak ada data bantuan.", include_footer=False)
            return fallback, []

        total_pages = len(self._help_pages)
        current_index = page_index % total_pages
        page = self._help_pages[current_index]

        lines = [f"**{page['title']}**", ""]
        for command, description in page.get("commands", []):
            lines.append(f"• {command} - {description}")

        lines.append("")
        lines.append(f"_Halaman {current_index + 1}/{total_pages}_")

        text = VBotBranding.wrap_message("\n".join(lines), include_footer=False)

        toggle_row: List[Button] = []
        for idx, section in enumerate(self._help_pages):
            label_prefix = "Aktif | " if idx == current_index else ""
            toggle_row.append(
                Button.inline(
                    f"{label_prefix}{section['label']}",
                    f"help:page:{idx}".encode()
                )
            )

        navigation_row = [
            Button.inline("Sebelumnya", f"help:page:{(current_index - 1) % total_pages}".encode()),
            Button.url("FOUNDER", "https://t.me/VZLfxs"),
            Button.inline("Berikutnya", f"help:page:{(current_index + 1) % total_pages}".encode()),
        ]

        return text, [toggle_row, navigation_row]

    async def _send_help_page(self, message, page_index: int):
        """Send the interactive help page to a chat."""

        text, buttons = self._render_help_page(page_index)
        await message.reply(text, buttons=buttons if buttons else None)

    async def _handle_help_navigation(self, event, data: str):
        """Handle inline navigation between help pages."""

        try:
            _, _, page_str = data.partition("help:page:")
            page_index = int(page_str) if page_str.isdigit() else 0
        except ValueError:
            page_index = 0

        text, buttons = self._render_help_page(page_index)

        try:
            await event.edit(text, buttons=buttons if buttons else None)
        except Exception as edit_error:
            logger.debug(f"Failed to edit help message: {edit_error}")
        finally:
            try:
                await event.answer()
            except Exception:
                pass

    async def _handle_help_command(self, message):
        """Handle /help command - show all commands"""
        try:
            await self._send_help_page(message, 0)

        except Exception as e:
            logger.error(f"Error in help command: {e}")
            await self._reply_with_branding(
                message,
                "Help system error. Please contact support.",
            )

    async def _handle_about_command(self, message):
        """Handle /about command - show bot info"""
        try:
            # Calculate uptime
            uptime_text = "Unknown"
            if self.start_time:
                now = datetime.now(timezone.utc)
                uptime_text = self._format_timedelta(now - self.start_time)

            # Get bot info
            me = await self.client.get_me()

            about_text = f"""
**About VBot**

**Bot Information:**
• Name: {me.first_name}
• Username: @{me.username}
• Version: 2.0.0 Python
• Uptime: {uptime_text}

**Features:**
• Music streaming (YouTube/Spotify)
• Voice chat support
• Group management tools
• Session string generator
• Premium emoji system
• Advanced logging

**Technology:**
• Python 3.11+
• Telethon (MTProto)
• yt-dlp for downloads
• PyTgCalls for streaming

**Developer:**
• Vzoel Fox's
• @VZLfxs

**Support:**
Contact @VZLfxs for support & inquiries

**License:**
© 2025 Vzoel Fox's Lutpan
"""

            buttons = [
                [
                    Button.url("Developer", "https://t.me/VZLfxs")
                ]
            ]

            caption = VBotBranding.wrap_message(about_text, include_footer=False)
            sent = await self._send_music_logo_message(
                message.chat_id,
                caption,
                buttons=buttons,
                reply_to=getattr(message, "id", None),
            )
            if not sent:
                await message.reply(caption, buttons=buttons)

        except Exception as e:
            logger.error(f"Error in about command: {e}")
            await self._reply_with_branding(
                message,
                "VBot v2.0.0 by Vzoel Fox's",
                include_footer=False,
            )

    async def _handle_showjson_command(self, message):
        """Return structured metadata for the replied message."""

        try:
            if not self.auth_manager.is_developer(getattr(message, "sender_id", 0)):
                await message.reply(VBotBranding.format_error("Perintah ini hanya untuk developer."))
                return

            sender_id = getattr(message, "sender_id", 0)
            if not await self.emoji_manager.is_user_premium(self.client, sender_id):
                await message.reply(
                    VBotBranding.format_error(
                        "Fitur mapping premium membutuhkan akun Telegram Premium."
                    )
                )
                return

            reply = await message.get_reply_message()
            if not reply:
                await self._reply_with_branding(
                    message,
                    "Balas ke pesan atau media yang ingin dianalisis dengan perintah ini.",
                    include_footer=False,
                )
                return

            metadata = await self._extract_message_metadata(reply)
            new_mappings = self.emoji_manager.record_mapping_from_metadata(metadata)

            response_lines = []
            if new_mappings:
                response_lines.append("Mapping emoji premium berhasil diperbarui otomatis!")
                for standard, values in new_mappings.items():
                    if standard == "__pool__":
                        for emoji in values:
                            response_lines.append(f"• Ditambahkan ke pool: {emoji}")
                    else:
                        preview = " / ".join(values)
                        response_lines.append(f"• {standard} → {preview}")
            else:
                response_lines.append("Tidak ada emoji premium baru yang dapat dipetakan dari pesan ini.")

            random_premium = self.emoji_manager.get_random_premium_emoji()
            if random_premium:
                response_lines.append("")
                response_lines.append(f"Emoji premium acak: {random_premium}")

            await message.reply(VBotBranding.format_success("\n".join(response_lines)))

        except Exception as exc:
            logger.error(f"showjson command failed: {exc}", exc_info=True)
            await message.reply(VBotBranding.format_error(f"Gagal mengambil metadata: {exc}"))

    async def _handle_setlogo_command(self, message):
        """Persist the replied media as the default music artwork."""

        try:
            sender_id = getattr(message, "sender_id", 0)
            if not self.auth_manager.is_developer(sender_id):
                await message.reply(VBotBranding.format_error("Perintah ini hanya dapat digunakan oleh developer."))
                return

            if not message.is_private:
                await message.reply(VBotBranding.format_error("/setlogo hanya tersedia di private chat dengan bot."))
                return

            reply = await message.get_reply_message()
            if not reply:
                await self._reply_with_branding(
                    message,
                    "Balas ke foto/stiker/logo yang ingin dijadikan cover musik.",
                    include_footer=False,
                )
                return

            metadata = await self._extract_message_metadata(reply)
            file_id = metadata.get("file_id")
            if not file_id:
                await message.reply(VBotBranding.format_error("Tidak dapat menemukan file_id dari media yang dibalas."))
                return

            try:
                downloaded_path = await self._download_music_logo_asset(reply)
            except Exception as download_error:
                logger.error(
                    "Failed to store replied logo asset: %s",
                    download_error,
                )
                await message.reply(
                    VBotBranding.format_error(
                        f"Gagal menyimpan logo lokal: {download_error}"
                    )
                )
                return

            await self._persist_music_logo_settings(
                file_id=file_id,
                file_path=str(downloaded_path),
            )

            success_lines = [
                "Logo musik berhasil diperbarui dan disimpan.",
                "File ID dan path lokal telah ditulis ke .env dan config.py.",
                f"Path lokal: `{downloaded_path}`",
            ]
            await message.reply(
                VBotBranding.format_success("\n".join(success_lines))
            )
            metadata["local_path"] = str(downloaded_path)
            await self._deliver_json_metadata(
                message.chat_id,
                message.id,
                metadata,
                requester_id=sender_id,
            )

        except Exception as exc:
            logger.error(f"setlogo command failed: {exc}", exc_info=True)
            await message.reply(VBotBranding.format_error(f"Gagal menyimpan logo: {exc}"))

    async def _deliver_json_metadata(
        self,
        chat_id: int,
        reply_to_id: Optional[int],
        metadata: Dict[str, Any],
        requester_id: Optional[int] = None,
    ) -> None:
        """Send metadata as formatted JSON or attachment when too large."""

        formatted = self._format_json_metadata(metadata)
        payload = f"```json\n{formatted}\n```"

        if len(payload) <= 3500:
            await self._send_premium_message(
                chat_id,
                payload,
                reply_to=reply_to_id,
                user_id=requester_id,
            )
            return

        buffer = io.BytesIO(formatted.encode("utf-8"))
        buffer.name = "showjson.json"
        caption_text = await self._convert_for_user("ShowJSON result", requester_id)
        await self.client.send_file(
            chat_id,
            buffer,
            caption=caption_text if isinstance(caption_text, str) else "ShowJSON result",
            reply_to=reply_to_id,
        )

    async def _extract_message_metadata(self, target) -> Dict[str, Any]:
        """Collect metadata about the provided message/media."""

        metadata: Dict[str, Any] = {
            "chat_id": getattr(target, "chat_id", None),
            "message_id": getattr(target, "id", None),
            "sender_id": getattr(target, "sender_id", None),
            "date": target.date.isoformat() if getattr(target, "date", None) else None,
            "text": getattr(target, "raw_text", None),
            "media_type": None,
        }

        media = getattr(target, "media", None)
        metadata["media_type"] = media.__class__.__name__ if media else "text"

        file_id: Optional[str] = None
        if media:
            try:
                file_id = pack_bot_file_id(media)
            except Exception as exc:
                logger.debug(f"Unable to pack file id: {exc}")

        metadata["file_id"] = file_id

        file_info: Dict[str, Any] = {}
        file_attr = getattr(target, "file", None)
        if file_attr:
            file_info = {
                "name": getattr(file_attr, "name", None),
                "size": getattr(file_attr, "size", None),
                "mime_type": getattr(file_attr, "mime_type", None),
                "id": getattr(file_attr, "id", None),
                "access_hash": getattr(file_attr, "access_hash", None),
                "dc_id": getattr(file_attr, "dc_id", None),
            }
        metadata["file"] = file_info or None

        custom_emojis = []
        entities = getattr(target, "entities", None) or []
        text_value = getattr(target, "raw_text", "") or ""
        for entity in entities:
            if isinstance(entity, types.MessageEntityCustomEmoji):
                emoji_text = text_value[entity.offset: entity.offset + entity.length]
                custom_emojis.append(
                    {
                        "emoji": emoji_text,
                        "document_id": getattr(entity, "document_id", None),
                        "offset": getattr(entity, "offset", None),
                        "length": getattr(entity, "length", None),
                    }
                )
        metadata["custom_emojis"] = custom_emojis or None

        document = getattr(media, "document", None) if media else None
        if document and getattr(document, "attributes", None):
            attributes: List[Any] = []
            for attr in document.attributes:
                if hasattr(attr, "to_dict"):
                    attributes.append(attr.to_dict())
                else:
                    attributes.append(str(attr))
            metadata["document_attributes"] = attributes

        photo = getattr(media, "photo", None) if media else getattr(target, "photo", None)
        if photo and hasattr(photo, "sizes"):
            sizes = []
            for size in photo.sizes:
                if hasattr(size, "to_dict"):
                    sizes.append(size.to_dict())
                else:
                    sizes.append(str(size))
            metadata["photo_sizes"] = sizes

        try:
            metadata["raw"] = target.to_dict()
        except Exception:
            metadata["raw"] = None

        return metadata

    def _format_json_metadata(self, metadata: Dict[str, Any]) -> str:
        """Convert metadata dictionary into pretty JSON string."""

        def _default(obj: Any):
            if isinstance(obj, datetime):
                return obj.isoformat()
            if hasattr(obj, "isoformat"):
                try:
                    return obj.isoformat()
                except Exception:
                    pass
            if isinstance(obj, bytes):
                return obj.hex()
            if isinstance(obj, Path):
                return str(obj)
            return str(obj)

        return json.dumps(metadata, indent=2, ensure_ascii=False, default=_default)

    async def _update_music_logo_file_id(self, file_id: str) -> None:
        """Persist the logo file id to runtime, config.py, and .env."""

<<<<<<< HEAD
        await self._persist_music_logo_settings(file_id=file_id)

    async def _persist_music_logo_settings(
        self,
        *,
        file_id: Optional[str] = None,
        file_path: Optional[str] = None,
    ) -> None:
        """Update runtime and persistent configuration for logo assets."""

        if file_id is not None:
            self._music_logo_file_id = self._coerce_music_logo_id(file_id)
            config.MUSIC_LOGO_FILE_ID = self._music_logo_file_id

        if file_path is not None:
            self._music_logo_file_path = self._coerce_music_logo_path(file_path)
            config.MUSIC_LOGO_FILE_PATH = self._music_logo_file_path
=======
        self._music_logo_file_id = self._coerce_music_logo_id(file_id)
        config.MUSIC_LOGO_FILE_ID = self._music_logo_file_id
>>>>>>> efb8e918

        loop = asyncio.get_running_loop()
        await loop.run_in_executor(
            None,
            self._write_music_logo_configuration,
            file_id if file_id is not None else None,
            file_path if file_path is not None else None,
        )

    def _write_music_logo_configuration(
        self,
        file_id: Optional[str],
        file_path: Optional[str],
    ) -> None:
        """Write logo configuration values to .env and config.py."""

        if file_id is None and file_path is None:
            return

        file_id = self._coerce_music_logo_id(file_id)

        env_path = Path(".env").resolve()
        if file_id is not None:
            coerced_id = self._coerce_music_logo_id(file_id)
            self._update_env_file_value(env_path, "MUSIC_LOGO_FILE_ID", coerced_id)
        if file_path is not None:
            coerced_path = self._coerce_music_logo_path(file_path)
            self._update_env_file_value(env_path, "MUSIC_LOGO_FILE_PATH", coerced_path)

        config_path = Path(config.__file__).resolve()
        try:
            content = config_path.read_text(encoding="utf-8")
        except OSError as exc:
            logger.error(f"Failed to read config.py for logo update: {exc}")
            return

        new_content = content

        if file_id is not None:
            coerced_id = self._coerce_music_logo_id(file_id)
            escaped_id = self._escape_config_string(coerced_id)
            id_pattern = re.compile(
                r'MUSIC_LOGO_FILE_ID = os\.getenv\("MUSIC_LOGO_FILE_ID", ".*?"\)'
            )
            id_replacement = (
                f'MUSIC_LOGO_FILE_ID = os.getenv("MUSIC_LOGO_FILE_ID", "{escaped_id}")'
            )
            if id_pattern.search(new_content):
                new_content = id_pattern.sub(id_replacement, new_content, count=1)
            else:
                new_content = new_content.replace(
                    'MUSIC_LOGO_FILE_ID = os.getenv("MUSIC_LOGO_FILE_ID", "")',
                    id_replacement,
                    1,
                )

        if file_path is not None:
            coerced_path = self._coerce_music_logo_path(file_path)
            escaped_path = self._escape_config_string(coerced_path)
            path_pattern = re.compile(
                r'MUSIC_LOGO_FILE_PATH = os\.getenv\("MUSIC_LOGO_FILE_PATH", [^\n]+\)'
            )
            path_replacement = (
                f'MUSIC_LOGO_FILE_PATH = os.getenv("MUSIC_LOGO_FILE_PATH", "{escaped_path}")'
            )
            if path_pattern.search(new_content):
                new_content = path_pattern.sub(path_replacement, new_content, count=1)
            else:
                new_content = new_content.replace(
                    'MUSIC_LOGO_FILE_PATH = os.getenv("MUSIC_LOGO_FILE_PATH", _default_music_logo_path_value)',
                    path_replacement,
                    1,
                )

        if new_content != content:
            try:
                config_path.write_text(new_content, encoding="utf-8")
            except OSError as exc:
                logger.error(f"Failed to write config.py for logo update: {exc}")

    @staticmethod
    def _coerce_music_logo_id(value: Any) -> str:
        """Convert a configured logo file id into a clean string."""

        if value is None:
            return ""
        if isinstance(value, bytes):
            try:
                return value.decode("utf-8").strip()
            except UnicodeDecodeError:
                return value.decode("utf-8", "ignore").strip()
        if isinstance(value, str):
            return value.strip()
        return str(value).strip()

    def _coerce_music_logo_path(self, value: Any) -> str:
        """Convert a configured logo file path into a clean string."""

        if value is None:
            return ""
        if isinstance(value, Path):
            return str(value).strip()
        if isinstance(value, bytes):
            try:
                value = value.decode("utf-8")
            except UnicodeDecodeError:
                value = value.decode("utf-8", "ignore")
        try:
            coerced = os.fspath(value)
        except TypeError:
            coerced = str(value)
        return str(coerced).strip()

<<<<<<< HEAD
    @staticmethod
    def _escape_config_string(value: str) -> str:
        """Escape a config string for safe inclusion in generated Python code."""

        return value.replace("\\", "\\\\").replace('"', '\\"')

    def _determine_music_logo_extension(self, message) -> str:
        """Return an appropriate extension for a downloaded music logo asset."""

        allowed = {".jpg", ".jpeg", ".png", ".webp"}
        file_info = getattr(message, "file", None)
        candidate: Optional[str] = None

        if file_info is not None:
            candidate = getattr(file_info, "ext", None)
            if candidate:
                if not candidate.startswith("."):
                    candidate = f".{candidate}"
                candidate = candidate.lower()
        if not candidate and file_info is not None:
            mime_type = getattr(file_info, "mime_type", None)
            if isinstance(mime_type, str):
                guessed = mimetypes.guess_extension(mime_type.split(";")[0].strip())
                if guessed:
                    candidate = guessed.lower()

        if candidate not in allowed:
            candidate = ".jpg"

        return candidate

    async def _download_music_logo_asset(self, message) -> Path:
        """Download a replied media message into the branding assets directory."""

        target_dir = (self._project_root / "assets" / "branding").resolve()
        try:
            target_dir.mkdir(parents=True, exist_ok=True)
        except OSError as exc:
            raise RuntimeError(f"Tidak dapat membuat folder branding: {exc}") from exc

        extension = self._determine_music_logo_extension(message)
        target_path = target_dir / f"music_logo{extension}"

        for existing in target_dir.glob("music_logo.*"):
            if existing == target_path:
                continue
            try:
                existing.unlink()
            except OSError:
                pass

        downloaded = await message.download_media(file=str(target_path))
        if not downloaded:
            raise RuntimeError("Telethon tidak mengembalikan path file hasil unduhan.")

        resolved_path = Path(downloaded).resolve()
        if not resolved_path.exists():
            raise RuntimeError("File logo tidak ditemukan setelah diunduh.")

        return resolved_path

=======
>>>>>>> efb8e918
    def _resolve_music_logo_local_candidates(self, path_value: Any) -> List[Path]:
        """Return unique candidate paths to try for a configured logo value."""

        trimmed = self._coerce_music_logo_path(path_value)
<<<<<<< HEAD
=======
    def _resolve_music_logo_local_candidates(self, path_value: str) -> List[Path]:
        """Return unique candidate paths to try for a configured logo value."""

        trimmed = path_value.strip()
>>>>>>> efb8e918
        if not trimmed:
            return []

        candidate_paths: List[Path] = []
        raw_path = Path(trimmed).expanduser()

        if raw_path.is_absolute():
            candidate_paths.append(raw_path)
        else:
            candidate_paths.append(raw_path)
            project_candidate = (self._project_root / trimmed).expanduser()
            if project_candidate not in candidate_paths:
                candidate_paths.append(project_candidate)

            if self._config_root != self._project_root:
                config_candidate = (self._config_root / trimmed).expanduser()
                if config_candidate not in candidate_paths:
                    candidate_paths.append(config_candidate)

        resolved_candidates: List[Path] = []
        seen: Set[Path] = set()
        for candidate in candidate_paths:
            try:
                resolved = candidate.resolve(strict=False)
            except OSError:
                continue

            if resolved in seen:
                continue

            seen.add(resolved)
            resolved_candidates.append(resolved)

        return resolved_candidates

    def _update_env_file_value(self, path: Path, key: str, value: str) -> None:
        """Insert or replace a key=value pair in an env file."""

        new_line = f'{key}="{value}"'

        lines: List[str] = []
        try:
            if path.exists():
                lines = path.read_text(encoding="utf-8").splitlines()
        except OSError as exc:
            logger.error(f"Failed to read {path} for env update: {exc}")
            return

        updated = False
        for idx, raw_line in enumerate(lines):
            stripped = raw_line.strip()
            if not stripped or stripped.startswith("#"):
                continue
            if stripped.split("=", 1)[0].strip() == key:
                lines[idx] = new_line
                updated = True
                break

        if not updated:
            lines.append(new_line)

        try:
            path.write_text("\n".join(lines) + "\n", encoding="utf-8")
        except OSError as exc:
            logger.error(f"Failed to write {path} for env update: {exc}")

    def _generate_visualizer(self, song_entry: Optional[Dict[str, Any]]) -> Optional[str]:
        """Generate a lightweight pseudo audio visualizer line."""
        if not song_entry:
            return None

        try:
            width = int(self._visualizer_width)
        except Exception:
            width = 18

        width = max(8, min(width, 32))
        levels = self._visualizer_levels or "▁▂▃▄▅▆▇█"

        timestamp = int(time.time() // 2)
        seed_value = f"{song_entry.get('title', '')}:{timestamp}"
        rng = random.Random(seed_value)
        bars = ''.join(rng.choice(levels) for _ in range(width))
        return f"🎶 {bars}"

    def _build_music_status_message(self, chat_id: int) -> str:
        """Return formatted status for current playback."""
        if not self.music_manager:
            return "❌ Music system not initialized"

        manager = self.music_manager
        current = manager.current_song.get(chat_id)
        queue = manager.queues.get(chat_id, [])
        paused = manager.paused.get(chat_id, False)
        stream_mode = manager.stream_mode.get(chat_id, 'audio')
        loop_mode = manager.loop_mode.get(chat_id, 'off')

        lines: List[str] = []

        if current:
            lines.append("**Now Playing**")
            lines.append(f"**Title:** {current.get('title', 'Unknown')}")
            lines.append(f"**Duration:** {current.get('duration_string', 'Unknown')}")
            uploader = current.get('uploader')
            if uploader:
                lines.append(f"**Uploader:** {uploader}")

            status_label = "⏸️ Paused" if paused else "▶️ Playing"
            mode_label = "Audio" if stream_mode == 'audio' else "Video"
            lines.append(f"**Status:** {status_label}")
            lines.append(f"**Mode:** Streaming ({mode_label})")
            visualizer = self._generate_visualizer(current)
            if visualizer:
                lines.append("")
                lines.append(visualizer)
        else:
            lines.append("📭 **No active playback**")

        if loop_mode != 'off':
            loop_label = {
                'current': 'Current track',
                'all': 'Entire queue'
            }.get(loop_mode, loop_mode.title())
            lines.append(f"**Loop:** {loop_label}")

        if queue:
            lines.append("")
            lines.append("**Up Next:**")
            for index, item in enumerate(queue[:5], start=1):
                title = item.get('title', 'Unknown')
                duration = item.get('duration_string', 'Unknown')
                lines.append(f"{index}. {title} ({duration})")
            if len(queue) > 5:
                remaining = len(queue) - 5
                lines.append(f"...and {remaining} more")

        return "\n".join(lines)

    def _build_music_control_buttons(self, chat_id: int) -> Optional[List[List[Button]]]:
        """Create inline buttons for controlling playback."""
        if not self.music_manager:
            return None

        manager = self.music_manager
        if not getattr(manager, 'streaming_available', False):
            return None

        active_calls = getattr(manager, 'active_calls', {})
        if chat_id not in active_calls:
            return None

        paused = manager.paused.get(chat_id, False)
        loop_mode = manager.loop_mode.get(chat_id, 'off')
        loop_label = {
            'off': 'Off',
            'current': 'Current',
            'all': 'All'
        }.get(loop_mode, loop_mode.title())

        return [
            [
                Button.inline(
                    "⏸ Pause" if not paused else "▶️ Resume",
                    f"music:toggle_pause:{chat_id}".encode()
                ),
                Button.inline("⏭ Skip", f"music:skip:{chat_id}".encode()),
                Button.inline("⏹ Stop", f"music:stop:{chat_id}".encode()),
            ],
            [
                Button.inline(
                    f"🔁 Loop: {loop_label}",
                    f"music:loop:{chat_id}".encode()
                ),
                Button.inline("🔀 Shuffle", f"music:shuffle:{chat_id}".encode()),
                Button.inline("📜 Queue", f"music:queue:{chat_id}".encode()),
            ],
        ]

    async def _send_music_logo_message(
        self,
        chat_id: int,
        caption: str,
        *,
        buttons: Optional[List[List[Button]]] = None,
        status_message=None,
        reply_to: Optional[int] = None,
    ) -> bool:
        """Send the configured music logo with fallbacks."""

        send_kwargs = {
            "caption": caption,
            "force_document": False,
        }
        if buttons:
            send_kwargs["buttons"] = buttons
        if reply_to:
            send_kwargs["reply_to"] = reply_to

        raw_logo_id = self._music_logo_file_id or getattr(
            config, "MUSIC_LOGO_FILE_ID", ""
        )
        logo_id = self._coerce_music_logo_id(raw_logo_id)
<<<<<<< HEAD
=======
        logo_id = self._music_logo_file_id or getattr(config, "MUSIC_LOGO_FILE_ID", "")
>>>>>>> efb8e918
        if logo_id:
            try:
                await self.client.send_file(chat_id, logo_id, **send_kwargs)
                if status_message:
                    try:
                        await status_message.delete()
                    except Exception:
                        pass
                return True
            except Exception as exc:
                logger.error(f"Failed to send configured music logo: {exc}")
<<<<<<< HEAD

        configured_path = self._music_logo_file_path or getattr(
            config, "MUSIC_LOGO_FILE_PATH", ""
        )
        logo_path_value = self._coerce_music_logo_path(configured_path)

=======

        logo_path_value = self._coerce_music_logo_path(
            getattr(config, "MUSIC_LOGO_FILE_PATH", "")
        )


        logo_path_value = getattr(config, "MUSIC_LOGO_FILE_PATH", "").strip()
        logo_path_value = getattr(config, "MUSIC_LOGO_FILE_PATH", "")
        logo_path = Path(logo_path_value).expanduser() if logo_path_value else None

>>>>>>> efb8e918
        async def _send_fallback(source: str) -> bool:
            try:
                await self.client.send_file(chat_id, source, **send_kwargs)
                if status_message:
                    try:
                        await status_message.delete()
                    except Exception:
                        pass
                return True
            except Exception as exc:
                logger.error(f"Failed to send fallback music logo from '{source}': {exc}")
                return False

        if logo_path_value:
            lowered_path_value = logo_path_value.lower()
            if lowered_path_value.startswith(("http://", "https://")):
                if await _send_fallback(logo_path_value):
                    return True
            else:
                candidate_value = logo_path_value
                if lowered_path_value.startswith("file://"):
                    candidate_value = logo_path_value[7:]

                candidate_value = self._coerce_music_logo_path(candidate_value)
                resolved_candidates = self._resolve_music_logo_local_candidates(
                    candidate_value
                )
<<<<<<< HEAD
=======
                normalized_value = (
                    logo_path_value[7:]
                    if logo_path_value.startswith("file://")
                    else logo_path_value
                )
                resolved_candidates = self._resolve_music_logo_local_candidates(
                    normalized_value
                )
>>>>>>> efb8e918

                for candidate in resolved_candidates:
                    if candidate.is_file():
                        if await _send_fallback(str(candidate)):
                            return True

                if not resolved_candidates:
                    logger.error(
                        "Configured music logo fallback path '%s' could not be resolved",
                        logo_path_value,
                    )
                else:
                    logger.error(
                        "Configured music logo fallback path '%s' does not exist (checked: %s)",
                        logo_path_value,
                        ", ".join(str(path) for path in resolved_candidates),
                    )

        return False

    def _format_music_queue_response(self, chat_id: int, result: Dict) -> str:
        """Format response when a track is added to the queue."""
        song_info = result.get('song', {})
        position = result.get('position')

        lines = [
            f"**Added to queue (Position {position})**" if position else "**Added to queue**",
            "",
            f"**Title:** {song_info.get('title', 'Unknown')}",
            f"**Duration:** {song_info.get('duration_string', 'Unknown')}"
        ]

        queue_status = self._build_music_status_message(chat_id)
        if queue_status:
            lines.extend(["", queue_status])

        return "\n".join(lines)

    def _format_music_download_response(self, result: Dict) -> str:
        """Format response when media is downloaded instead of streamed."""
        song_info = result.get('song', {})

        lines = [
            "**Now Playing (Download Mode)**",
            "",
            f"**Title:** {song_info.get('title', 'Unknown')}",
            f"**Duration:** {song_info.get('duration_string', 'Unknown')}",
            "**Mode:** Download"
        ]

        uploader = song_info.get('uploader')
        if uploader:
            lines.insert(3, f"**Uploader:** {uploader}")

        return "\n".join(lines)

    async def _notify_assistant_join_failure(self, message, chat_id: int, text: str) -> None:
        """Inform chat once when the assistant user cannot be invited automatically."""

        if chat_id in self._assistant_join_failed_chats:
            return

        try:
            await message.reply(VBotBranding.wrap_message(text, include_footer=False))
        except Exception as notify_error:
            logger.debug("Tidak bisa mengirim notifikasi kegagalan asisten: %s", notify_error)

        self._assistant_join_failed_chats.add(chat_id)

    async def _ensure_assistant_joined(self, message) -> bool:
        """Ensure the assistant account is present in the chat before streaming."""

        if not (message.is_group or message.is_channel):
            return True

        if not self.assistant_client or not self.assistant_user:
            return True

        chat_id = getattr(message, "chat_id", None)
        if not chat_id:
            return True

        if chat_id in self._assistant_joined_chats:
            return True

        assistant_id = getattr(self.assistant_user, "id", None)
        if assistant_id is None:
            return True

        assistant_handle = (
            f"@{self.assistant_user.username}"
            if getattr(self.assistant_user, "username", None)
            else f"ID {assistant_id}"
        )
        failure_message = (
            f"Akun asisten {assistant_handle} tidak dapat ditambahkan otomatis. "
            "Mohon tambahkan secara manual agar streaming musik Vzoel Fox's (Lutpan) dapat berjalan."
        )

        try:
            chat_entity = await self.client.get_entity(chat_id)
        except Exception as entity_error:
            logger.warning(
                "Gagal mengambil entitas grup %s untuk memastikan asisten bergabung: %s",
                chat_id,
                entity_error,
            )
            return True

        resolved_id = getattr(chat_entity, "id", chat_id)

        if isinstance(chat_entity, types.Channel):
            try:
                await self.client(
                    functions.channels.GetParticipantRequest(chat_entity, assistant_id)
                )
                self._assistant_joined_chats.add(resolved_id)
                self._assistant_join_failed_chats.discard(resolved_id)
                return True
            except UserNotParticipantError:
                pass
            except Exception as participant_error:
                logger.debug(
                    "Tidak bisa memeriksa status partisipasi asisten di %s: %s",
                    chat_id,
                    participant_error,
                )

            try:
                await self.client(
                    functions.channels.InviteToChannelRequest(
                        chat_entity,
                        [self.assistant_user]
                    )
                )
                self._assistant_joined_chats.add(resolved_id)
                self._assistant_join_failed_chats.discard(resolved_id)
                return True
            except UserAlreadyParticipantError:
                self._assistant_joined_chats.add(resolved_id)
                self._assistant_join_failed_chats.discard(resolved_id)
                return True
            except (ChatAdminRequiredError, UserPrivacyRestrictedError) as channel_error:
                logger.debug(
                    "Tidak bisa menambahkan asisten ke supergroup %s: %s",
                    chat_id,
                    channel_error,
                )
                await self._notify_assistant_join_failure(message, resolved_id, failure_message)
                return False
            except Exception as invite_error:
                logger.error(
                    "Gagal mengundang akun asisten ke supergroup %s: %s",
                    chat_id,
                    invite_error,
                )
                await self._notify_assistant_join_failure(message, resolved_id, failure_message)
                return False

        elif isinstance(chat_entity, types.Chat):
            try:
                full_chat = await self.client(
                    functions.messages.GetFullChatRequest(chat_entity.id)
                )
                participants = getattr(
                    getattr(full_chat.full_chat, "participants", None),
                    "participants",
                    [],
                )
                for participant in participants:
                    if getattr(participant, "user_id", None) == assistant_id:
                        self._assistant_joined_chats.add(resolved_id)
                        self._assistant_join_failed_chats.discard(resolved_id)
                        return True
            except Exception as check_error:
                logger.debug(
                    "Tidak bisa memastikan partisipan asisten pada chat %s: %s",
                    chat_id,
                    check_error,
                )

            try:
                await self.client(
                    functions.messages.AddChatUserRequest(
                        chat_entity.id,
                        self.assistant_user,
                        fwd_limit=0,
                    )
                )
                self._assistant_joined_chats.add(resolved_id)
                self._assistant_join_failed_chats.discard(resolved_id)
                return True
            except UserAlreadyParticipantError:
                self._assistant_joined_chats.add(resolved_id)
                self._assistant_join_failed_chats.discard(resolved_id)
                return True
            except (
                ChatAdminRequiredError,
                UserPrivacyRestrictedError,
                UserNotMutualContactError,
            ) as chat_error:
                logger.debug(
                    "Tidak bisa menambahkan asisten ke chat %s: %s",
                    chat_id,
                    chat_error,
                )
                await self._notify_assistant_join_failure(message, resolved_id, failure_message)
                return False
            except Exception as add_error:
                logger.error(
                    "Gagal menambahkan akun asisten ke chat %s: %s",
                    chat_id,
                    add_error,
                )
                await self._notify_assistant_join_failure(message, resolved_id, failure_message)
                return False

        else:
            self._assistant_joined_chats.add(resolved_id)
            self._assistant_join_failed_chats.discard(resolved_id)

        return True

    async def _handle_music_command(self, message, parts, audio_only=True):
        """Handle music download/stream commands"""
        if not config.MUSIC_ENABLED:
            await self._reply_with_branding(
                message,
                "Music system is disabled",
                include_footer=False,
            )
            return

        if not self.music_manager:
            await self._reply_with_branding(
                message,
                "Music system not initialized",
                include_footer=False,
            )
            return

        try:
            if len(parts) < 2:
                media_type = "audio" if audio_only else "video"
                usage_text = (
                    f"**Usage:** {parts[0]} <query or URL>\n\n"
                    f"**Examples:**\n"
                    f"{parts[0]} shape of you\n"
                    f"{parts[0]} https://youtu.be/..."
                )
                await self._reply_with_branding(
                    message,
                    usage_text,
                    include_footer=False,
                )
                return

            query = ' '.join(parts[1:])

            if not await self._ensure_assistant_joined(message):
                return

            # Show animated processing message
            media_type = "audio" if audio_only else "video"
            status_msg = await self._reply_with_branding(
                message,
                f"Searching for {media_type}...",
                include_footer=False,
            )

            # Delegate to music manager
            result = await self.music_manager.play_stream(
                message.chat_id,
                query,
                message.sender_id,
                audio_only=audio_only
            )

            if not result.get('success'):
                error_msg = result.get('error', 'Unknown error')
                await status_msg.edit(
                    self._format_branded(
                        f"**Error:** {error_msg}",
                        include_footer=False,
                    )
                )
                return

            if result.get('streaming'):
                if result.get('queued'):
                    response = self._format_music_queue_response(message.chat_id, result)
                else:
                    response = self._build_music_status_message(message.chat_id)

                caption = VBotBranding.wrap_message(response, include_footer=False)
                buttons = self._build_music_control_buttons(message.chat_id)
                buttons_param = buttons if buttons else None

                sent = await self._send_music_logo_message(
                    message.chat_id,
                    caption,
                    buttons=buttons_param,
                    status_message=status_msg,
                )
                if not sent:
                    try:
                        await status_msg.edit(caption, buttons=buttons_param)
                    except MessageNotModifiedError:
                        logger.debug("Music status message was already up to date")
                    except Exception as exc:
                        logger.error(
                            "Unable to update status message with caption fallback: %s",
                            exc,
                        )

                return

            response = self._format_music_download_response(result)
            caption = VBotBranding.wrap_message(response, include_footer=False)
            await status_msg.edit(caption)

            file_path = result.get('file_path')
            if not file_path:
                return

            song_info = result.get('song', {})
            caption_lines = [
                f"**Title:** {song_info.get('title', 'Unknown')}",
                f"**Duration:** {song_info.get('duration_string', 'Unknown')}"
            ]
            uploader = song_info.get('uploader')
            if uploader:
                caption_lines.append(f"**Uploader:** {uploader}")
            file_caption = VBotBranding.wrap_message("\n".join(caption_lines), include_footer=False)
            converted_caption = await self._convert_for_user(
                file_caption,
                getattr(message, "sender_id", None),
            )
            if isinstance(converted_caption, str):
                file_caption = converted_caption

            try:
                await self.client.send_file(
                    message.chat_id,
                    file_path,
                    caption=file_caption,
                    force_document=False,
                    supports_streaming=True
                )
            except Exception as send_error:
                logger.error(f"Failed to send media file: {send_error}")
                await self._send_premium_message(
                    message.chat_id,
                    VBotBranding.format_error(f"Gagal mengirim file: {send_error}"),
                    user_id=getattr(message, "sender_id", None),
                )
            return

        except Exception as e:
            logger.error(f"Music command error: {e}", exc_info=True)
            await message.reply(VBotBranding.format_error(f"Music error: {e}"))

    async def _handle_music_callback(self, event, data: str):
        """Process inline button callbacks for music controls."""
        if not self.music_manager:
            await event.answer("❌ Music system not initialized", alert=True)
            return

        try:
            _, action, chat_id_raw = data.split(":", 2)
            chat_id = int(chat_id_raw)
        except ValueError:
            await event.answer("❌ Invalid music action", alert=True)
            return

        manager = self.music_manager
        response_text: Optional[str] = None

        try:
            if action == "toggle_pause":
                paused = manager.paused.get(chat_id, False)
                if paused:
                    response_text = await manager.resume(chat_id)
                else:
                    response_text = await manager.pause(chat_id)
            elif action == "skip":
                response_text = await manager.skip(chat_id)
            elif action == "stop":
                response_text = await manager.stop(chat_id)
            elif action == "loop":
                response_text = await manager.set_loop(chat_id, "toggle")
            elif action == "shuffle":
                response_text = await manager.shuffle(chat_id)
            elif action == "queue":
                queue_text = await manager.show_queue(chat_id)
                await self.client.send_message(chat_id, queue_text)
                response_text = "📨 Queue dikirim ke chat"
            else:
                await event.answer("❌ Unknown action", alert=True)
                return
        except Exception as exc:
            logger.error(f"Music callback error: {exc}", exc_info=True)
            await event.answer("❌ Gagal memproses tombol", alert=True)
            return

        try:
            status_text = self._build_music_status_message(chat_id)
            buttons = self._build_music_control_buttons(chat_id)
            await event.edit(status_text, buttons=buttons)
        except Exception as edit_error:
            logger.debug(f"Failed to update music status message: {edit_error}")

        if response_text:
            show_alert = response_text.startswith("❌")
            await event.answer(response_text, alert=show_alert)
        else:
            await event.answer("Selesai", alert=False)

    async def _handle_pause_command(self, message):
        """Handle /pause command"""
        if not self.music_manager:
            await self._reply_with_branding(
                message,
                "❌ Music system not initialized",
                include_footer=False,
            )
            return

        try:
            result = await self.music_manager.pause(message.chat_id)
            await self._reply_with_branding(
                message,
                result,
                include_footer=False,
            )
        except Exception as e:
            logger.error(f"Pause error: {e}")
            await self._reply_with_branding(
                message,
                f"❌ Pause failed: {str(e)}",
                include_footer=False,
            )

    async def _handle_resume_command(self, message):
        """Handle /resume command"""
        if not self.music_manager:
            await self._reply_with_branding(
                message,
                "❌ Music system not initialized",
                include_footer=False,
            )
            return

        try:
            result = await self.music_manager.resume(message.chat_id)
            await self._reply_with_branding(
                message,
                result,
                include_footer=False,
            )
        except Exception as e:
            logger.error(f"Resume error: {e}")
            await self._reply_with_branding(
                message,
                f"❌ Resume failed: {str(e)}",
                include_footer=False,
            )

    async def _handle_skip_command(self, message):
        """Handle /skip command"""
        if not self.music_manager:
            await self._reply_with_branding(
                message,
                "❌ Music system not initialized",
                include_footer=False,
            )
            return

        try:
            result = await self.music_manager.skip(message.chat_id)
            await self._reply_with_branding(
                message,
                result,
                include_footer=False,
            )
        except Exception as e:
            logger.error(f"Skip error: {e}")
            await self._reply_with_branding(
                message,
                f"❌ Skip failed: {str(e)}",
                include_footer=False,
            )

    async def _handle_stop_command(self, message):
        """Handle /stop command"""
        if not self.music_manager:
            await self._reply_with_branding(
                message,
                "❌ Music system not initialized",
                include_footer=False,
            )
            return

        try:
            result = await self.music_manager.stop(message.chat_id)
            await self._reply_with_branding(
                message,
                result,
                include_footer=False,
            )
        except Exception as e:
            logger.error(f"Stop error: {e}")
            await self._reply_with_branding(
                message,
                f"❌ Stop failed: {str(e)}",
                include_footer=False,
            )

    async def _handle_queue_command(self, message):
        """Handle /queue command"""
        if not self.music_manager:
            await self._reply_with_branding(
                message,
                "❌ Music system not initialized",
                include_footer=False,
            )
            return

        try:
            result = await self.music_manager.show_queue(message.chat_id)
            await self._reply_with_branding(
                message,
                result,
                include_footer=False,
            )
        except Exception as e:
            logger.error(f"Queue error: {e}")
            await self._reply_with_branding(
                message,
                f"❌ Queue error: {str(e)}",
                include_footer=False,
            )

    async def _handle_shuffle_command(self, message):
        """Handle /shuffle command"""
        if not self.music_manager:
            await self._reply_with_branding(
                message,
                "❌ Music system not initialized",
                include_footer=False,
            )
            return

        try:
            result = await self.music_manager.shuffle(message.chat_id)
            await self._reply_with_branding(
                message,
                result,
                include_footer=False,
            )
        except Exception as e:
            logger.error(f"Shuffle error: {e}")
            await self._reply_with_branding(
                message,
                f"❌ Shuffle failed: {str(e)}",
                include_footer=False,
            )

    async def _handle_loop_command(self, message, parts):
        """Handle /loop command"""
        if not self.music_manager:
            await self._reply_with_branding(
                message,
                "❌ Music system not initialized",
                include_footer=False,
            )
            return

        try:
            mode = parts[1].lower() if len(parts) > 1 else "toggle"
            result = await self.music_manager.set_loop(message.chat_id, mode)
            await self._reply_with_branding(
                message,
                result,
                include_footer=False,
            )
        except Exception as e:
            logger.error(f"Loop error: {e}")
            await self._reply_with_branding(
                message,
                f"❌ Loop error: {str(e)}",
                include_footer=False,
            )

    async def _handle_seek_command(self, message, parts):
        """Handle /seek command"""
        if not self.music_manager:
            await self._reply_with_branding(
                message,
                "❌ Music system not initialized",
                include_footer=False,
            )
            return

        try:
            if len(parts) < 2:
                await self._reply_with_branding(
                    message,
                    "**Usage:** `/seek <seconds>`\n\n**Example:** `/seek 60`",
                    include_footer=False,
                )
                return

            seconds = int(parts[1])
            result = await self.music_manager.seek(message.chat_id, seconds)
            await self._reply_with_branding(
                message,
                result,
                include_footer=False,
            )
        except ValueError:
            await self._reply_with_branding(
                message,
                "❌ Invalid number! Use: `/seek <seconds>`",
                include_footer=False,
            )
        except Exception as e:
            logger.error(f"Seek error: {e}")
            await self._reply_with_branding(
                message,
                f"❌ Seek failed: {str(e)}",
                include_footer=False,
            )

    async def _handle_volume_command(self, message, parts):
        """Handle /volume command"""
        if not self.music_manager:
            await self._reply_with_branding(
                message,
                "❌ Music system not initialized",
                include_footer=False,
            )
            return

        try:
            if len(parts) < 2:
                await self._reply_with_branding(
                    message,
                    "**Usage:** `/volume <0-200>`\n\n**Example:** `/volume 100`",
                    include_footer=False,
                )
                return

            volume = int(parts[1])
            if not 0 <= volume <= 200:
                await self._reply_with_branding(
                    message,
                    "❌ Volume must be between 0-200!",
                    include_footer=False,
                )
                return

            result = await self.music_manager.set_volume(message.chat_id, volume)
            await self._reply_with_branding(
                message,
                result,
                include_footer=False,
            )
        except ValueError:
            await self._reply_with_branding(
                message,
                "Invalid number! Use: `/volume <0-200>`",
                include_footer=False,
            )
        except Exception as e:
            logger.error(f"Volume error: {e}")
            await self._reply_with_branding(
                message,
                f"Volume error: {str(e)}",
                include_footer=False,
            )

    async def _handle_promote_command(self, message, parts):
        """Handle /pm (promote) command - promote user to admin"""
        if not message.is_group and not message.is_channel:
            await self._reply_with_branding(
                message,
                "**Promote command only works in groups!**",
                include_footer=False,
            )
            return

        try:
            # Get target user
            target_user_id = None
            title = "Admin"

            # Method 1: Reply to message
            if message.reply_to_msg_id:
                replied_msg = await message.get_reply_message()
                if replied_msg:
                    target_user_id = replied_msg.sender_id
                    # Get title from parts if provided
                    if len(parts) > 1:
                        title = ' '.join(parts[1:])

            # Method 2: From @username or ID
            elif len(parts) >= 2:
                target = parts[1]

                # Handle @username
                if target.startswith('@'):
                    try:
                        entity = await self.client.get_entity(target)
                        target_user_id = entity.id
                    except Exception as e:
                        await self._reply_with_branding(
                            message,
                            f"**Error:** Could not find user {target}",
                            include_footer=False,
                        )
                        return

                # Handle user ID
                elif target.isdigit():
                    target_user_id = int(target)

                # Get title if provided
                if len(parts) > 2:
                    title = ' '.join(parts[2:])

            if not target_user_id:
                usage_text = (
                    "**Usage:** `/pm @username [title]` or `/pm <user_id> [title]` or reply to message\n\n"
                    "**Examples:**\n"
                    "• `/pm @user Admin`\n"
                    "• `/pm @user`\n"
                    "• Reply to user message with `/pm Moderator`"
                )
                await self._reply_with_branding(
                    message,
                    usage_text,
                    include_footer=False,
                )
                return

            # Promote user
            from telethon.tl.functions.channels import EditAdminRequest
            from telethon.tl.types import ChatAdminRights

            rights = ChatAdminRights(
                change_info=True,
                post_messages=True,
                edit_messages=True,
                delete_messages=True,
                ban_users=True,
                invite_users=True,
                pin_messages=True,
                add_admins=False,
                manage_call=True
            )

            await self.client(EditAdminRequest(
                channel=message.chat_id,
                user_id=target_user_id,
                admin_rights=rights,
                rank=title[:16]  # Max 16 characters for title
            ))

            await self._ensure_group_admin_sync(message.chat_id, force=True)

            try:
                user_entity = await self.client.get_entity(target_user_id)
                username = f"@{user_entity.username}" if user_entity.username else f"User {target_user_id}"
                name = user_entity.first_name or "User"
            except:
                username = f"User {target_user_id}"
                name = "User"

            success_text = (
                f"**User Promoted**\n\n"
                f"**User:** {name} ({username})\n"
                f"**Title:** {title}\n\n"
                "User is now an admin with full permissions."
            )
            await self._reply_with_branding(
                message,
                success_text,
                include_footer=False,
            )

        except Exception as e:
            logger.error(f"Error in promote command: {e}", exc_info=True)
            await self._reply_with_branding(
                message,
                f"**Error:** {str(e)}\n\nMake sure bot has admin rights to promote users.",
                include_footer=False,
            )

    async def _handle_demote_command(self, message, parts):
        """Handle /dm (demote) command - demote user from admin"""
        if not message.is_group and not message.is_channel:
            await self._reply_with_branding(
                message,
                "**Demote command only works in groups!**",
                include_footer=False,
            )
            return

        try:
            # Get target user
            target_user_id = None

            # Method 1: Reply to message
            if message.reply_to_msg_id:
                replied_msg = await message.get_reply_message()
                if replied_msg:
                    target_user_id = replied_msg.sender_id

            # Method 2: From @username or ID
            elif len(parts) >= 2:
                target = parts[1]

                # Handle @username
                if target.startswith('@'):
                    try:
                        entity = await self.client.get_entity(target)
                        target_user_id = entity.id
                    except Exception as e:
                        await self._reply_with_branding(
                            message,
                            f"**Error:** Could not find user {target}",
                            include_footer=False,
                        )
                        return

                # Handle user ID
                elif target.isdigit():
                    target_user_id = int(target)

            if not target_user_id:
                usage_text = (
                    "**Usage:** `/dm @username` or `/dm <user_id>` or reply to message\n\n"
                    "**Examples:**\n"
                    "• `/dm @user`\n"
                    "• `/dm 123456789`\n"
                    "• Reply to admin message with `/dm`"
                )
                await self._reply_with_branding(
                    message,
                    usage_text,
                    include_footer=False,
                )
                return

            # Demote user (remove admin rights)
            from telethon.tl.functions.channels import EditAdminRequest
            from telethon.tl.types import ChatAdminRights

            # Empty rights = demote
            rights = ChatAdminRights(
                change_info=False,
                post_messages=False,
                edit_messages=False,
                delete_messages=False,
                ban_users=False,
                invite_users=False,
                pin_messages=False,
                add_admins=False,
                manage_call=False
            )

            await self.client(EditAdminRequest(
                channel=message.chat_id,
                user_id=target_user_id,
                admin_rights=rights,
                rank=""
            ))

            await self._ensure_group_admin_sync(message.chat_id, force=True)

            try:
                user_entity = await self.client.get_entity(target_user_id)
                username = f"@{user_entity.username}" if user_entity.username else f"User {target_user_id}"
                name = user_entity.first_name or "User"
            except:
                username = f"User {target_user_id}"
                name = "User"

            success_text = (
                f"**User Demoted**\n\n"
                f"**User:** {name} ({username})\n\n"
                "User is no longer an admin."
            )
            await self._reply_with_branding(
                message,
                success_text,
                include_footer=False,
            )

        except Exception as e:
            logger.error(f"Error in demote command: {e}", exc_info=True)
            await self._reply_with_branding(
                message,
                f"**Error:** {str(e)}\n\nMake sure bot has admin rights to demote users.",
                include_footer=False,
            )

    async def _ensure_group_admin_sync(self, chat_id: int, *, force: bool = False) -> None:
        """Refresh stored admin list for a chat when the cache expires."""

        if not chat_id:
            return

        now = time.monotonic()
        last_sync = self._admin_sync_cache.get(chat_id)
        if not force and last_sync is not None and (now - last_sync) < self._admin_sync_interval:
            return

        admin_entities: List[Any] = []
        try:
            async for participant in self.client.iter_participants(
                chat_id,
                filter=types.ChannelParticipantsAdmins(),
            ):
                if participant:
                    admin_entities.append(participant)
        except Exception as iter_error:
            logger.debug(
                "iter_participants admin sync failed for chat %s: %s",
                chat_id,
                iter_error,
            )
            try:
                fetched = await self.client.get_participants(
                    chat_id, filter=types.ChannelParticipantsAdmins()
                )
                admin_entities.extend(fetched)
            except Exception as fetch_error:
                logger.warning(
                    "Unable to fetch admin list for chat %s: %s",
                    chat_id,
                    fetch_error,
                )
                return

        admin_ids = {
            getattr(entity, "id", None)
            for entity in admin_entities
            if getattr(entity, "id", None)
        }

        if not admin_ids:
            logger.debug(
                "Admin sync yielded empty list for chat %s; keeping previous data",
                chat_id,
            )
            self._admin_sync_cache[chat_id] = now
            return

        existing = set(self.database.get_group_admins(chat_id))

        for user_id in admin_ids - existing:
            self.database.add_group_admin(chat_id, user_id)

        for user_id in existing - admin_ids:
            self.database.remove_group_admin(chat_id, user_id)

        self._admin_sync_cache[chat_id] = now

    @staticmethod
    def _format_admin_entry(entity: Any) -> str:
        """Return a readable label for an admin entity."""

        user_id = getattr(entity, "id", None)
        username = getattr(entity, "username", None)
        first_name = getattr(entity, "first_name", "") or ""
        last_name = getattr(entity, "last_name", "") or ""
        full_name = " ".join(part for part in [first_name, last_name] if part).strip()

        if username and full_name:
            return f"{full_name} (@{username})"
        if username:
            return f"@{username}"
        if full_name:
            return f"{full_name} (`{user_id}`)"
        return f"`User {user_id}`"

    async def _handle_adminlist_command(self, message):
        """Handle /adminlist command - show tracked admins for this group."""

        if not message.is_group and not message.is_channel:
            await self._reply_with_branding(
                message,
                "**Perintah ini hanya tersedia di grup.**",
                include_footer=False,
            )
            return

        chat_id = message.chat_id
        if chat_id is None:
            await self._reply_with_branding(
                message,
                "Tidak dapat menentukan grup saat ini.",
                include_footer=False,
            )
            return

        await self._ensure_group_admin_sync(chat_id, force=True)

        admin_ids = self.database.get_group_admins(chat_id)
        if not admin_ids:
            warning_text = (
                "⚠️ **Belum ada admin yang tercatat untuk grup ini.**\n"
                "Gunakan perintah admin sekali agar bot dapat menyinkronkan daftar."
            )
            await self._reply_with_branding(
                message,
                warning_text,
                include_footer=False,
            )
            return

        admin_lines: List[str] = []
        for index, user_id in enumerate(admin_ids, start=1):
            try:
                entity = await self.client.get_entity(user_id)
                admin_lines.append(f"{index}. {self._format_admin_entry(entity)}")
            except Exception as fetch_error:
                logger.debug(
                    "Unable to resolve admin %s in chat %s: %s",
                    user_id,
                    chat_id,
                    fetch_error,
                )
                admin_lines.append(f"{index}. `User {user_id}`")

        header = "**Daftar Admin Grup**"
        admin_text = f"{header}\n\n" + "\n".join(admin_lines)
        await self._reply_with_branding(
            message,
            admin_text,
            include_footer=False,
        )

    async def _handle_add_permission_command(self, message, parts):
        """Handle +add command - stub"""
        await self._reply_with_branding(
            message,
            "🚧 **Add permission under development**\n\nComing soon!",
            include_footer=False,
        )

    async def _handle_del_permission_command(self, message, parts):
        """Handle +del command - stub"""
        await self._reply_with_branding(
            message,
            "🚧 **Del permission under development**\n\nComing soon!",
            include_footer=False,
        )

    async def _handle_setwelcome_command(self, message, parts):
        """Handle +setwelcome command - stub"""
        await self._reply_with_branding(
            message,
            "🚧 **Set welcome under development**\n\nComing soon!",
            include_footer=False,
        )

    async def _handle_backup_command(self, message, parts):
        """Handle +backup command - stub"""
        await self._reply_with_branding(
            message,
            "🚧 **Backup command under development**\n\nComing soon!",
            include_footer=False,
        )

    async def _handle_lock_command(self, message, parts):
        """Handle /lock command - lock user with auto-delete"""
        if not message.is_group and not message.is_channel:
            await self._reply_with_branding(
                message,
                "**Lock command only works in groups!**",
                include_footer=False,
            )
            return

        try:
            # Try to get user ID from different sources
            target_user_id = None

            # Method 1: Reply to message
            target_user_id = await self.lock_manager.extract_user_from_reply(message)

            # Method 2: From mention in message
            if not target_user_id:
                target_user_id = await self.lock_manager.extract_user_from_mention(self.client, message)

            # Method 3: From command argument (@username or ID)
            if not target_user_id:
                target_user_id = await self.lock_manager.parse_lock_command(self.client, message)

            if not target_user_id:
                usage_text = (
                    "**Usage:** `/lock @username` or `/lock <user_id>` or reply to user's message\n\n"
                    "**Examples:**\n"
                    "• `/lock @spammer`\n"
                    "• `/lock 123456789`\n"
                    "• Reply to user message with `/lock`"
                )
                await self._reply_with_branding(
                    message,
                    usage_text,
                    include_footer=False,
                )
                return

            # Prevent locking bot developers/owners
            if self.auth_manager.is_developer(target_user_id) or self.auth_manager.is_owner(target_user_id):
                issuer_id = getattr(message, 'sender_id', None)
                if not issuer_id:
                    await self._reply_with_branding(
                        message,
                        "**Error:** You cannot lock bot developers or owners.",
                        include_footer=False,
                    )
                    return

                protected_role = "developer" if self.auth_manager.is_developer(target_user_id) else "owner"
                punishment_reason = (
                    f"Attempted to lock a protected {protected_role}. "
                    "Only bot developers can unlock this restriction."
                )
                metadata = {
                    'requires_developer': True,
                    'reason': punishment_reason,
                    'locked_for': 'protected_account_attempt',
                    'protected_role': protected_role,
                    'protected_user_id': target_user_id,
                }

                logger.warning(
                    "User %s attempted to lock protected %s %s", issuer_id, protected_role, target_user_id
                )

                success = await self.lock_manager.lock_user(
                    message.chat_id,
                    issuer_id,
                    punishment_reason,
                    metadata=metadata,
                )

                if success:
                    try:
                        issuer_entity = await self.client.get_entity(issuer_id)
                        if getattr(issuer_entity, 'username', None):
                            issuer_label = f"@{issuer_entity.username}"
                        else:
                            issuer_label = f"[User {issuer_id}](tg://user?id={issuer_id})"
                    except Exception:
                        issuer_label = f"User {issuer_id}"

                    protected_text = (
                        "**Protected Account Attempt**\n\n"
                        f"{issuer_label} tried to lock a protected {protected_role} and has been locked instead.\n"
                        "Only bot developers can unlock this restriction."
                    )
                    await self._reply_with_branding(
                        message,
                        protected_text,
                        include_footer=False,
                    )
                else:
                    await self._reply_with_branding(
                        message,
                        "**Error:** Protected account detected but failed to apply the automatic lock.",
                        include_footer=False,
                    )

                await self._reply_with_branding(
                    message,
                    "**Error:** You cannot lock bot developers or owners.",
                    include_footer=False,
                )
                return

            # Get reason if provided
            reason = "Locked by admin"
            if len(parts) > 2:
                reason = ' '.join(parts[2:])
            elif len(parts) == 2 and not parts[1].startswith('@') and not parts[1].isdigit():
                reason = parts[1]

            # Lock the user
            success = await self.lock_manager.lock_user(message.chat_id, target_user_id, reason)

            if success:
                try:
                    user_entity = await self.client.get_entity(target_user_id)
                    username = f"@{user_entity.username}" if user_entity.username else f"User {target_user_id}"
                except:
                    username = f"User {target_user_id}"

                success_text = (
                    f"**User Locked**\n\n"
                    f"**User:** {username}\n"
                    f"**Reason:** {reason}\n\n"
                    "All messages from this user will be auto-deleted."
                )
                await self._reply_with_branding(
                    message,
                    success_text,
                    include_footer=False,
                )
            else:
                await self._reply_with_branding(
                    message,
                    "**Error:** Failed to lock user. Database error.",
                    include_footer=False,
                )

        except Exception as e:
            logger.error(f"Error in lock command: {e}", exc_info=True)
            await self._reply_with_branding(
                message,
                f"**Error:** {str(e)}",
                include_footer=False,
            )

    async def _handle_unlock_command(self, message, parts):
        """Handle /unlock command - unlock user"""
        if not message.is_group and not message.is_channel:
            await self._reply_with_branding(
                message,
                "**Unlock command only works in groups!**",
                include_footer=False,
            )
            return

        try:
            # Try to get user ID from different sources
            target_user_id = None

            # Method 1: Reply to message
            target_user_id = await self.lock_manager.extract_user_from_reply(message)

            # Method 2: From mention in message
            if not target_user_id:
                target_user_id = await self.lock_manager.extract_user_from_mention(self.client, message)

            # Method 3: From command argument (@username or ID)
            if not target_user_id:
                target_user_id = await self.lock_manager.parse_lock_command(self.client, message)

            if not target_user_id:
                usage_text = (
                    "**Usage:** `/unlock @username` or `/unlock <user_id>` or reply to user's message\n\n"
                    "**Examples:**\n"
                    "• `/unlock @user`\n"
                    "• `/unlock 123456789`\n"
                    "• Reply to user message with `/unlock`"
                )
                await self._reply_with_branding(
                    message,
                    usage_text,
                    include_footer=False,
                )
                return

            # Unlock the user
            metadata = self.lock_manager.get_lock_metadata(message.chat_id, target_user_id)
            if metadata.get('requires_developer'):
                issuer_id = getattr(message, 'sender_id', None)
                if not issuer_id or not self.auth_manager.is_developer(issuer_id):
                    await self._reply_with_branding(
                        message,
                        "**Error:** Only bot developers can unlock this user after they attempted to lock a protected account.",
                        include_footer=False,
                    )
                    return

            success = await self.lock_manager.unlock_user(message.chat_id, target_user_id)

            if success:
                try:
                    user_entity = await self.client.get_entity(target_user_id)
                    username = f"@{user_entity.username}" if user_entity.username else f"User {target_user_id}"
                except:
                    username = f"User {target_user_id}"

                success_text = (
                    f"**User Unlocked**\n\n"
                    f"**User:** {username}\n\n"
                    "User can now send messages normally."
                )
                await self._reply_with_branding(
                    message,
                    success_text,
                    include_footer=False,
                )
            else:
                await self._reply_with_branding(
                    message,
                    "**Error:** Failed to unlock user or user is not locked.",
                    include_footer=False,
                )

        except Exception as e:
            logger.error(f"Error in unlock command: {e}", exc_info=True)
            await self._reply_with_branding(
                message,
                f"**Error:** {str(e)}",
                include_footer=False,
            )

    async def _handle_locklist_command(self, message):
        """Handle /locklist command - show locked users"""
        if not message.is_group and not message.is_channel:
            await self._reply_with_branding(
                message,
                "**Lock list only works in groups!**",
                include_footer=False,
            )
            return

        try:
            locked_users = self.lock_manager.get_locked_users(message.chat_id)

            if not locked_users:
                await self._reply_with_branding(
                    message,
                    "**No locked users in this chat.**",
                    include_footer=False,
                )
                return

            response = "**Locked Users in This Chat**\n\n"

            for user_id, data in locked_users.items():
                try:
                    user_entity = await self.client.get_entity(user_id)
                    username = f"@{user_entity.username}" if user_entity.username else f"User {user_id}"
                    name = user_entity.first_name or "Unknown"
                except:
                    username = f"User {user_id}"
                    name = "Unknown"

                reason = data.get('reason', 'No reason')
                response += f"• **{name}** ({username})\n  Reason: {reason}\n\n"

            response += f"**Total:** {len(locked_users)} user(s) locked"

            await self._reply_with_branding(
                message,
                response,
                include_footer=False,
            )

        except Exception as e:
            logger.error(f"Error in locklist command: {e}", exc_info=True)
            await self._reply_with_branding(
                message,
                f"**Error:** {str(e)}",
                include_footer=False,
            )

    async def _handle_tag_command(self, message):
        """Handle perintah tag massal dengan dukungan batch dinamis."""
        if not config.ENABLE_TAG_SYSTEM:
            await message.reply(
                VBotBranding.format_error("Sistem tag sedang dinonaktifkan oleh Vzoel Fox's (Lutpan).")
            )
            return

        if not message.is_group and not message.is_channel:
            await message.reply(
                VBotBranding.format_error("Perintah tag massal hanya tersedia di grup atau kanal.")
            )
            return

        try:
            reply_message = None
            if getattr(message, "is_reply", False):
                try:
                    reply_message = await message.get_reply_message()
                except Exception as fetch_error:
                    logger.debug("Failed to fetch replied message: %s", fetch_error)

            raw_text = message.raw_text or message.text or ""
            remainder = ""
            if raw_text:
                parts = raw_text.split(maxsplit=1)
                if len(parts) > 1:
                    remainder = parts[1].strip()

            provided_batch: Optional[int] = None
            custom_message = remainder

            if remainder:
                first_split = remainder.split(maxsplit=1)
                candidate = first_split[0]
                rest_text = first_split[1] if len(first_split) > 1 else ""
                if candidate.isdigit():
                    provided_batch = int(candidate)
                    custom_message = rest_text.strip()
                else:
                    custom_message = remainder

            if not custom_message and reply_message:
                reply_text = getattr(reply_message, "raw_text", None) or getattr(reply_message, "message", "")
                custom_message = reply_text.strip()

            if not custom_message:
                custom_message = "Sedang menandai seluruh anggota..."

            custom_message = VBotBranding.apply_placeholders(
                f"{custom_message}\n\n_{{plugins}} by VBot_",
                plugin_name=TagManager.PLUGIN_NAME,
            )

            reply_to_msg_id = getattr(message, "reply_to_msg_id", None)

            success = await self.tag_manager.start_tag_all(
                self.client,
                message.chat_id,
                custom_message,
                message.sender_id,
                batch_size=provided_batch,
                reply_to_msg_id=reply_to_msg_id,
            )

            if success:
                confirm_text = (
                    "**Tag Massal Dimulai**\n\n"
                    f"**Pesan:** {custom_message}\n\n"
                    "Bot akan menandai seluruh anggota secara bertahap. Gunakan `.c`/`/c`/`+c` untuk menghentikan."
                )
                await message.reply(
                    VBotBranding.wrap_message(confirm_text, include_footer=False)
                )
                return

            if not success:
                if message.chat_id in self.tag_manager.active_tags:
                    await message.reply(
                        VBotBranding.format_error(
                            "Proses tag massal sedang berlangsung. Tunggu hingga selesai atau gunakan `.c`/`/c`/`+c`."
                        )
                    )
                else:
                    await message.reply(
                        VBotBranding.format_error(
                            "Tag massal gagal dimulai. Periksa anggota dan izin bot."
                        )
                    )

        except Exception as e:
            logger.error(f"Error in tag command: {e}", exc_info=True)
            await message.reply(
                VBotBranding.format_error(f"Galat sistem: {str(e)}")
            )

    async def _handle_dot_tag_command(self, message):
        """Handle developer-prefix tag command (e.g. .t) for admins."""
        if not config.ENABLE_TAG_SYSTEM:
            await self._reply_with_branding(
                message,
                "**Tag system is currently disabled.**",
                include_footer=False,
            )
            return

        if not message.is_group and not message.is_channel:
            await self._reply_with_branding(
                message,
                "**Tag all only works in groups!**",
                include_footer=False,
            )
            return

        try:
            reply_message = None
            if getattr(message, "is_reply", False):
                try:
                    reply_message = await message.get_reply_message()
                except Exception as fetch_error:
                    logger.debug("Failed to fetch replied message: %s", fetch_error)

            raw_text = message.raw_text or message.text or ""
            remainder = ""
            if raw_text:
                parts = raw_text.split(maxsplit=1)
                if len(parts) > 1:
                    remainder = parts[1].strip()

            provided_batch: Optional[int] = None
            custom_message = remainder

            if remainder:
                first_split = remainder.split(maxsplit=1)
                candidate = first_split[0]
                rest_text = first_split[1] if len(first_split) > 1 else ""
                if candidate.isdigit():
                    provided_batch = int(candidate)
                    custom_message = rest_text.strip()
                else:
                    custom_message = remainder

            if not custom_message and reply_message:
                reply_text = getattr(reply_message, "raw_text", None) or getattr(reply_message, "message", "")
                custom_message = reply_text.strip()

            if not custom_message:
                custom_message = "Tagging all members..."

            reply_to_msg_id = getattr(message, "reply_to_msg_id", None)

            success = await self.tag_manager.start_tag_all(
                self.client,
                message.chat_id,
                custom_message,
                message.sender_id,
                batch_size=provided_batch,
                reply_to_msg_id=reply_to_msg_id,
            )

            if success:
                confirm_text = (
                    "**Tag all started**\n\n"
                    f"**Message:** {custom_message}\n\n"
                    "The bot will progressively mention members. Use `.c`/`/c`/`+c` to cancel."
                )
                await message.reply(
                    VBotBranding.wrap_message(confirm_text, include_footer=False)
                )
                return

            if not success:
                if message.chat_id in self.tag_manager.active_tags:
                    await message.reply(
                        VBotBranding.format_error(
                            "Proses tag massal sedang berlangsung. Tunggu hingga selesai atau gunakan `.c`/`/c`/`+c`."
                        )
                    )
                else:
                    await message.reply(
                        VBotBranding.format_error(
                            "Tag massal gagal dimulai. Periksa anggota dan izin bot."
                        )
                    )

        except Exception as e:
            logger.error(f"Error in dot tag command: {e}", exc_info=True)
            await self._reply_with_branding(
                message,
                f"**Error:** {str(e)}",
                include_footer=False,
            )

    async def _handle_tag_cancel_command(self, message):
        """Handle perintah pembatalan tag massal."""
        if not message.is_group and not message.is_channel:
            await message.reply(
                VBotBranding.format_error("Perintah pembatalan hanya tersedia di grup atau kanal.")
            )
            return

        try:
            success = await self.tag_manager.cancel_tag_all(message.chat_id)

            if success:
                cancel_text = (
                    "**Tag Massal Dibatalkan**\n\n"
                    "Proses penandaan telah dihentikan sesuai permintaan admin."
                )
                await message.reply(
                    VBotBranding.wrap_message(cancel_text, include_footer=False)
                )
            else:
                await message.reply(
                    VBotBranding.format_error("Tidak ada proses tag massal yang aktif di percakapan ini.")
                )

        except Exception as e:
            logger.error(f"Error in cancel command: {e}", exc_info=True)
            await message.reply(
                VBotBranding.format_error(f"Galat sistem: {str(e)}")
            )


async def main():
    bot = VBot()
    ok = await bot.initialize()
    if not ok:
        sys.exit(1)
    logger.info("VBot is up and running.")
    await asyncio.Future()  # run forever


if __name__ == "__main__":
    try:
        if uvloop is not None:
            asyncio.set_event_loop_policy(uvloop.EventLoopPolicy())
        asyncio.run(main())
    except KeyboardInterrupt:
        pass
<|MERGE_RESOLUTION|>--- conflicted
+++ resolved
@@ -11,10 +11,7 @@
 import io
 import json
 import logging
-<<<<<<< HEAD
 import mimetypes
-=======
->>>>>>> efb8e918
 import os
 import random
 import re
@@ -115,13 +112,10 @@
         self._music_logo_file_id = self._coerce_music_logo_id(
             getattr(config, "MUSIC_LOGO_FILE_ID", "")
         )
-<<<<<<< HEAD
         self._music_logo_file_path = self._coerce_music_logo_path(
             getattr(config, "MUSIC_LOGO_FILE_PATH", "")
         )
-=======
         self._music_logo_file_id = getattr(config, "MUSIC_LOGO_FILE_ID", "")
->>>>>>> efb8e918
         self._project_root = Path(__file__).resolve().parent
         try:
             self._config_root = Path(config.__file__).resolve().parent
@@ -1458,7 +1452,6 @@
     async def _update_music_logo_file_id(self, file_id: str) -> None:
         """Persist the logo file id to runtime, config.py, and .env."""
 
-<<<<<<< HEAD
         await self._persist_music_logo_settings(file_id=file_id)
 
     async def _persist_music_logo_settings(
@@ -1476,10 +1469,8 @@
         if file_path is not None:
             self._music_logo_file_path = self._coerce_music_logo_path(file_path)
             config.MUSIC_LOGO_FILE_PATH = self._music_logo_file_path
-=======
         self._music_logo_file_id = self._coerce_music_logo_id(file_id)
         config.MUSIC_LOGO_FILE_ID = self._music_logo_file_id
->>>>>>> efb8e918
 
         loop = asyncio.get_running_loop()
         await loop.run_in_executor(
@@ -1593,7 +1584,6 @@
             coerced = str(value)
         return str(coerced).strip()
 
-<<<<<<< HEAD
     @staticmethod
     def _escape_config_string(value: str) -> str:
         """Escape a config string for safe inclusion in generated Python code."""
@@ -1655,19 +1645,14 @@
 
         return resolved_path
 
-=======
->>>>>>> efb8e918
     def _resolve_music_logo_local_candidates(self, path_value: Any) -> List[Path]:
         """Return unique candidate paths to try for a configured logo value."""
 
         trimmed = self._coerce_music_logo_path(path_value)
-<<<<<<< HEAD
-=======
     def _resolve_music_logo_local_candidates(self, path_value: str) -> List[Path]:
         """Return unique candidate paths to try for a configured logo value."""
 
         trimmed = path_value.strip()
->>>>>>> efb8e918
         if not trimmed:
             return []
 
@@ -1870,10 +1855,7 @@
             config, "MUSIC_LOGO_FILE_ID", ""
         )
         logo_id = self._coerce_music_logo_id(raw_logo_id)
-<<<<<<< HEAD
-=======
         logo_id = self._music_logo_file_id or getattr(config, "MUSIC_LOGO_FILE_ID", "")
->>>>>>> efb8e918
         if logo_id:
             try:
                 await self.client.send_file(chat_id, logo_id, **send_kwargs)
@@ -1885,14 +1867,12 @@
                 return True
             except Exception as exc:
                 logger.error(f"Failed to send configured music logo: {exc}")
-<<<<<<< HEAD
 
         configured_path = self._music_logo_file_path or getattr(
             config, "MUSIC_LOGO_FILE_PATH", ""
         )
         logo_path_value = self._coerce_music_logo_path(configured_path)
 
-=======
 
         logo_path_value = self._coerce_music_logo_path(
             getattr(config, "MUSIC_LOGO_FILE_PATH", "")
@@ -1903,7 +1883,6 @@
         logo_path_value = getattr(config, "MUSIC_LOGO_FILE_PATH", "")
         logo_path = Path(logo_path_value).expanduser() if logo_path_value else None
 
->>>>>>> efb8e918
         async def _send_fallback(source: str) -> bool:
             try:
                 await self.client.send_file(chat_id, source, **send_kwargs)
@@ -1931,8 +1910,6 @@
                 resolved_candidates = self._resolve_music_logo_local_candidates(
                     candidate_value
                 )
-<<<<<<< HEAD
-=======
                 normalized_value = (
                     logo_path_value[7:]
                     if logo_path_value.startswith("file://")
@@ -1941,7 +1918,6 @@
                 resolved_candidates = self._resolve_music_logo_local_candidates(
                     normalized_value
                 )
->>>>>>> efb8e918
 
                 for candidate in resolved_candidates:
                     if candidate.is_file():
