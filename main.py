--- conflicted
+++ resolved
@@ -1435,7 +1435,6 @@
 
             # Prevent locking bot developers/owners
             if self.auth_manager.is_developer(target_user_id) or self.auth_manager.is_owner(target_user_id):
-<<<<<<< HEAD
                 issuer_id = getattr(message, 'sender_id', None)
                 if not issuer_id:
                     await message.reply("**Error:** You cannot lock bot developers or owners.")
@@ -1484,9 +1483,7 @@
                     await message.reply(
                         "**Error:** Protected account detected but failed to apply the automatic lock."
                     )
-=======
                 await message.reply("**Error:** You cannot lock bot developers or owners.")
->>>>>>> f8717204
                 return
 
             # Get reason if provided
