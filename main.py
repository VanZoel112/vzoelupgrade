--- conflicted
+++ resolved
@@ -20,10 +20,7 @@
 from functools import wraps
 from pathlib import Path
 from typing import Any, Deque, Dict, Optional, List, Set, Tuple
-<<<<<<< HEAD
-=======
 from typing import Any, Dict, Optional, List, Tuple
->>>>>>> 4a8bf4fe
 
 try:
     import uvloop
