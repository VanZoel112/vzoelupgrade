--- conflicted
+++ resolved
@@ -18,10 +18,7 @@
 from datetime import datetime, timezone
 from pathlib import Path
 from typing import Any, Dict, Optional, List, Tuple
-<<<<<<< HEAD
-=======
 from typing import Dict, Optional, List
->>>>>>> 5d579b1b
 
 # Import advanced logging system
 from core.logger import setup_logging, vbot_logger
@@ -90,11 +87,8 @@
         )
         self._help_pages = self._build_help_pages()
         self._music_logo_file_id = getattr(config, "MUSIC_LOGO_FILE_ID", "")
-<<<<<<< HEAD
         self._admin_sync_cache: Dict[int, float] = {}
         self._admin_sync_interval = getattr(config, "GROUP_ADMIN_SYNC_INTERVAL", 600)
-=======
->>>>>>> 5d579b1b
 
     async def initialize(self):
         """Initialize VBot"""
@@ -1336,14 +1330,11 @@
                     response = self._format_music_download_response(result)
                     caption = VBotBranding.wrap_message(response, include_footer=False)
                     await status_msg.edit(caption)
-<<<<<<< HEAD
-=======
                     buttons = self._build_music_control_buttons(message.chat_id)
                     await status_msg.edit(response, buttons=buttons)
                     else:
                     response = self._format_music_download_response(result)
                     await status_msg.edit(response)
->>>>>>> 5d579b1b
 
                     file_path = result.get('file_path')
                     if file_path:
@@ -1969,10 +1960,7 @@
                     await message.reply(
                         "**Error:** Protected account detected but failed to apply the automatic lock."
                     )
-<<<<<<< HEAD
-=======
                 await message.reply("**Error:** You cannot lock bot developers or owners.")
->>>>>>> 5d579b1b
                 return
 
             # Get reason if provided
