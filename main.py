--- conflicted
+++ resolved
@@ -110,16 +110,13 @@
         self._premium_wrapper_ids: Set[int] = set()
         self._premium_wrapper_id_queue: Deque[int] = deque()
         self._premium_wrapper_id_limit = 4096
-<<<<<<< HEAD
         self._assistant_joined_chats: Set[int] = set()
         self._assistant_join_failed_chats: Set[int] = set()
-=======
         self._tag_prefixes = (".", "/", "+")
         self._tag_start_commands = {f"{prefix}t" for prefix in self._tag_prefixes}
         self._tag_stop_commands = {f"{prefix}c" for prefix in self._tag_prefixes}
         prefix_dev = getattr(config, "PREFIX_DEV", ".") or "."
         self._dot_tag_command = (prefix_dev + "t").lower()
->>>>>>> 33298e45
 
     async def initialize(self):
         """Initialize VBot"""
@@ -743,15 +740,12 @@
             elif command == '/cancel' and not (message.is_group or message.is_channel):
                 # Biarkan generator session dan alur lainnya menangani /cancel di private chat
                 return
-<<<<<<< HEAD
-=======
             elif command == '/tagall':
                 await self._handle_tagall_command(message, parts)
             elif command == self._dot_tag_command:
                 await self._handle_dot_tag_command(message)
             elif command == '/cancel':
                 await self._handle_cancel_command(message)
->>>>>>> 33298e45
 
             # Help command (available to all)
             elif command in ['/help', '#help']:
@@ -966,12 +960,9 @@
                     ("`/locklist`", "Daftar pengguna yang terkunci"),
                     (f"{tag_start_display} [batch] <text>", "Mention semua anggota via edit batch"),
                     (f"{tag_stop_display}", "Batalkan penandaan massal"),
-<<<<<<< HEAD
-=======
                     ("`/tagall <text>`", "Mention semua anggota"),
                     (f"`{self._dot_tag_command} [batch] <text>`", "Mention semua anggota via edit batch"),
                     ("`/cancel`", "Batalkan penandaan massal"),
->>>>>>> 33298e45
                 ],
             },
             {
@@ -2642,8 +2633,6 @@
             await message.reply(
                 VBotBranding.format_error(f"Galat sistem: {str(e)}")
             )
-<<<<<<< HEAD
-=======
 
     async def _handle_tag_cancel_command(self, message):
         """Handle perintah pembatalan tag massal."""
@@ -2728,7 +2717,6 @@
         except Exception as e:
             logger.error(f"Error in dot tag command: {e}", exc_info=True)
             await message.reply(f"**Error:** {str(e)}")
->>>>>>> 33298e45
 
     async def _handle_tag_cancel_command(self, message):
         """Handle perintah pembatalan tag massal."""
