#!/usr/bin/env python3
"""
VBot Python - Main Application
Vzoel Robot Music Bot with comprehensive features

Author: Vzoel Fox's
Version: 2.0.0 Python
"""

import asyncio
import io
import json
import logging
import re
import sys
import time
from collections import deque
from dataclasses import dataclass
from datetime import datetime, timezone
from functools import wraps
from pathlib import Path
<<<<<<< HEAD
from typing import Any, Deque, Dict, Optional, List, Set, Tuple
=======
from typing import Any, Dict, Optional, List, Tuple
>>>>>>> be707e93

try:
    import uvloop
except ImportError:  # pragma: no cover - optional dependency
    uvloop = None

# Import advanced logging system
from core.logger import setup_logging, vbot_logger

logger = logging.getLogger(__name__)

# Import configuration and validate
import config

# Import Telethon
from telethon import TelegramClient, events, Button, types
from telethon.sessions import StringSession
from telethon.tl.types import MessageEntityMentionName
from telethon.tl.functions.bots import SetBotCommandsRequest
from telethon.tl.types import BotCommand, BotCommandScopeDefault
from telethon.utils import pack_bot_file_id

# Import VBot modules
from core.auth_manager import AuthManager
from core.emoji_manager import EmojiManager
from core.music_manager import MusicManager
from core.database import Database
from core.branding import VBotBranding
from core.plugin_loader import PluginLoader
from modules.lock_manager import LockManager
from modules.tag_manager import TagManager
from modules.welcome_manager import WelcomeManager
from modules.github_sync import GitHubSync
from modules.privacy_manager import PrivacyManager


@dataclass
class CommandStatus:
    """Context information for an in-flight command."""

    start_time: datetime
    status_message: Optional[object] = None


class VBot:
    """Main VBot application class"""

    def __init__(self):
        self.client = None
        self.assistant_client = None  # Assistant for voice chat streaming
        self.music_manager = None  # Will be initialized after client

        # Initialize database (core persistence layer)
        self.database = Database()

        # Track startup time for diagnostics
        self.start_time = None

        # Initialize managers with database
        self.auth_manager = AuthManager()
        self.emoji_manager = EmojiManager()
        self.lock_manager = LockManager(self.database)
        self.tag_manager = TagManager()
        self.welcome_manager = WelcomeManager(self.database)
        self.github_sync = GitHubSync()
        self.privacy_manager = PrivacyManager()
        self._command_context: Dict[int, CommandStatus] = {}
        self.plugin_loader = PluginLoader(
            enabled_plugins=getattr(config, "ENABLED_PLUGINS", None),
            disabled_plugins=getattr(config, "DISABLED_PLUGINS", None),
        )
        self._help_pages = self._build_help_pages()
        self._music_logo_file_id = getattr(config, "MUSIC_LOGO_FILE_ID", "")
        self._admin_sync_cache: Dict[int, float] = {}
        self._admin_sync_interval = getattr(config, "GROUP_ADMIN_SYNC_INTERVAL", 600)
        self._premium_wrapper_ids: Set[int] = set()
        self._premium_wrapper_id_queue: Deque[int] = deque()
        self._premium_wrapper_id_limit = 4096

    async def initialize(self):
        """Initialize VBot"""
        try:
            # Validate configuration
            if not config.validate_config():
                return False

            # Initialize Telegram client
            self.client = TelegramClient(
                "vbot_session",
                config.API_ID,
                config.API_HASH
            )

            await self.client.start(bot_token=config.BOT_TOKEN)

            # Get bot info
            me = await self.client.get_me()

            # Record bot start time (UTC)
            self.start_time = datetime.now(timezone.utc)

            # Setup advanced logging system with Telegram & SQL integration
            await setup_logging(self.client)

            # Log startup with bot info
            bot_info = {
                'first_name': me.first_name,
                'username': me.username,
                'user_id': me.id
            }
            await vbot_logger.log_startup(bot_info)

            logger.info(f"🎵 VBot started successfully!")
            logger.info(f"Bot: {me.first_name} (@{me.username})")

            # Initialize Assistant Client (for voice chat streaming)
            if config.STRING_SESSION and config.STRING_SESSION.strip():
                try:
                    logger.info("🔄 Initializing assistant client for voice chat streaming...")
                    self.assistant_client = TelegramClient(
                        StringSession(config.STRING_SESSION),
                        config.API_ID,
                        config.API_HASH
                    )
                    await self.assistant_client.start()
                except Exception as exc:
                    logger.error(f"Failed to initialize assistant client: {exc}")
                    self.assistant_client = None

            # Initialize Music Manager
            self.music_manager = MusicManager(self.client, self.assistant_client)
            await self.music_manager.start()

            # Register handlers
            self.client.add_event_handler(self._handle_message, events.NewMessage)
            self.client.add_event_handler(self._handle_callback, events.CallbackQuery)

            # Setup bot commands
            await self._setup_bot_commands()

            # Load plugins dynamically
            loaded_plugins = await self.plugin_loader.load_plugins(self)
            if loaded_plugins:
                logger.info("Loaded plugins: %s", ", ".join(loaded_plugins))
            else:
                logger.info("No plugins loaded")

            # Start background GitHub auto push if enabled
            self.github_sync.start_auto_push_loop()

            logger.info("VBot initialization complete")
            return True

        except Exception as e:
            logger.error(f"Initialization error: {e}", exc_info=True)
            return False

    async def _setup_bot_commands(self):
        """Configure command suggestions for the bot"""
        try:
            commands = [
                # Core
                BotCommand(command="start", description="System overview and welcome"),
                BotCommand(command="help", description="Complete command reference"),
                BotCommand(command="about", description="System information"),

                # Music commands
                BotCommand(command="play", description="Play Mp3/audio from YouTube/Spotify/link"),
                BotCommand(command="vplay", description="Play mp4/webm video"),
                BotCommand(command="pause", description="Pause musik"),
                BotCommand(command="resume", description="Resume musik"),
                BotCommand(command="skip", description="Skip ke lagu berikutnya"),
                BotCommand(command="stop", description="Stop & clear queue"),
                BotCommand(command="queue", description="Lihat antrian"),
                BotCommand(command="shuffle", description="Acak queue"),
                BotCommand(command="loop", description="Loop mode (off/current/all)"),
                BotCommand(command="seek", description="Jump ke waktu tertentu"),
                BotCommand(command="volume", description="Adjust volume (0-200)"),

                # Admin commands
                BotCommand(command="pm", description="Promote user to admin"),
                BotCommand(command="dm", description="Demote user from admin"),
                BotCommand(command="tagall", description="Tag all members"),
                BotCommand(command="cancel", description="Cancel tag operation"),
                BotCommand(command="lock", description="Lock user (auto-delete)"),
                BotCommand(command="unlock", description="Unlock user"),
                BotCommand(command="locklist", description="Show locked users"),
                BotCommand(command="ping", description="Check bot responsiveness"),
            ]

            await self.client(SetBotCommandsRequest(
                scope=BotCommandScopeDefault(),
                lang_code='en',
                commands=commands
            ))

            logger.info("Bot command suggestions configured")

        except Exception as e:
            logger.error(f"Failed to setup bot commands: {e}")
            # Non-critical, continue anyway

    async def _handle_message(self, event):
        """Handle incoming messages"""
        try:
            message = event.message

            # Skip if no text
            if not message.text:
                return

            # Check for locked users (auto-delete)
            if config.ENABLE_LOCK_SYSTEM:
                deleted = await self.lock_manager.process_message_for_locked_users(
                    self.client, message
                )
                if deleted:
                    return

            # Enable premium emoji responses for this user
            self._prepare_premium_wrappers(message, getattr(message, "sender_id", None))

            # Handle commands
            if message.text.startswith(('.', '/', '+', '#')):
                await self._handle_command(message)

        except Exception as e:
            logger.error(f"Error handling message: {e}")

    async def _prepare_premium_arguments(
        self,
        args: Tuple[Any, ...],
        kwargs: Dict[str, Any],
        user_id: Optional[int],
    ) -> Tuple[Tuple[Any, ...], Dict[str, Any]]:
        """Convert textual arguments for premium users when needed."""

        new_args = args
        new_kwargs = dict(kwargs)
        text_arg, location = self._extract_text_argument(new_args, new_kwargs)

        if isinstance(text_arg, str):
            converted = await self._convert_for_user(text_arg, user_id)
            if isinstance(converted, str) and converted != text_arg and location:
                new_args, new_kwargs = self._apply_text_argument(
                    new_args, new_kwargs, location, converted
                )

        return new_args, new_kwargs

    def _register_wrapped_message(self, message_obj) -> bool:
        """Record that a message has premium wrappers to avoid double wrapping."""

        try:
            setattr(message_obj, "_premium_hooks_applied", True)
            return True
        except AttributeError:
            message_id = id(message_obj)
            if message_id in self._premium_wrapper_ids:
                return False
            self._premium_wrapper_ids.add(message_id)
            self._premium_wrapper_id_queue.append(message_id)
            while len(self._premium_wrapper_id_queue) > self._premium_wrapper_id_limit:
                old_id = self._premium_wrapper_id_queue.popleft()
                self._premium_wrapper_ids.discard(old_id)
            return True

    def _prepare_premium_wrappers(self, message_obj, user_id: Optional[int]) -> None:
        """Wrap reply/edit helpers so bot responses honour premium emojis."""

        if (
            not config.ENABLE_PREMIUM_EMOJI
            or not isinstance(user_id, int)
            or user_id <= 0
            or message_obj is None
        ):
            return

        if getattr(message_obj, "_premium_hooks_applied", False):
            return

        if id(message_obj) in self._premium_wrapper_ids:
            return

        if not self._register_wrapped_message(message_obj):
            return

        original_reply = getattr(message_obj, "reply", None)
        if callable(original_reply):

            @wraps(original_reply)
            async def reply_with_premium(*args, **kwargs):
                patched_args, patched_kwargs = await self._prepare_premium_arguments(
                    args, kwargs, user_id
                )
                result = await original_reply(*patched_args, **patched_kwargs)
                self._propagate_premium_wrappers(result, user_id)
                return result

            message_obj.reply = reply_with_premium  # type: ignore[assignment]

        original_edit = getattr(message_obj, "edit", None)
        if callable(original_edit):

            @wraps(original_edit)
            async def edit_with_premium(*args, **kwargs):
                patched_args, patched_kwargs = await self._prepare_premium_arguments(
                    args, kwargs, user_id
                )
                result = await original_edit(*patched_args, **patched_kwargs)
                self._propagate_premium_wrappers(result, user_id)
                return result

            message_obj.edit = edit_with_premium  # type: ignore[assignment]

    def _propagate_premium_wrappers(self, result, user_id: Optional[int]) -> None:
        """Apply premium wrappers to any messages returned by helper calls."""

        if not result:
            return

        if isinstance(result, list):
            for item in result:
                self._prepare_premium_wrappers(item, user_id)
        else:
            self._prepare_premium_wrappers(result, user_id)

    @staticmethod
    def _extract_text_argument(
        args: Tuple[Any, ...], kwargs: Dict[str, Any]
    ) -> Tuple[Optional[str], Optional[Tuple[str, Any]]]:
        """Locate textual arguments passed to Telethon helpers."""

        if args:
            value = args[0]
            return (value if isinstance(value, str) else None), ("args", 0)

        for key in ("message", "text"):
            if key in kwargs:
                value = kwargs[key]
                return (value if isinstance(value, str) else None), ("kwargs", key)

        return None, None

    @staticmethod
    def _apply_text_argument(
        args: Tuple[Any, ...],
        kwargs: Dict[str, Any],
        location: Optional[Tuple[str, Any]],
        new_text: str,
    ) -> Tuple[Tuple[Any, ...], Dict[str, Any]]:
        """Replace text in args/kwargs based on the provided location descriptor."""

        if not location:
            return args, kwargs

        target_type, target_key = location
        if target_type == "args":
            items = list(args)
            items[int(target_key)] = new_text
            return tuple(items), kwargs

        kwargs[str(target_key)] = new_text
        return args, kwargs

    async def _convert_for_user(
        self, text: Optional[str], user_id: Optional[int]
    ) -> Optional[str]:
        """Convert plain emoji text to premium equivalents for specific users."""

        if (
            not isinstance(text, str)
            or not isinstance(user_id, int)
            or user_id <= 0
            or not config.ENABLE_PREMIUM_EMOJI
        ):
            return text

        return await self.emoji_manager.process_message_emojis(
            self.client, text, user_id
        )

    async def _send_premium_message(
        self,
        chat_id: int,
        text: str,
        *,
        reply_to: Optional[int] = None,
        user_id: Optional[int] = None,
        **kwargs: Any,
    ):
        """Send a message while honouring premium emoji mappings."""

        prepared = await self._convert_for_user(text, user_id)
        result = await self.client.send_message(
            chat_id,
            prepared if isinstance(prepared, str) else text,
            reply_to=reply_to,
            **kwargs,
        )
        self._propagate_premium_wrappers(result, user_id)
        return result

    async def _handle_callback(self, event):
        """Handle inline button callbacks"""
        try:
            data = event.data.decode('utf-8')

            # Help main callback
            if data.startswith("help:page:"):
                await self._handle_help_navigation(event, data)

            # About callback
            elif data == "about":
                await event.answer("Loading about info...")
                me = await self.client.get_me()
                about_text = f"""
**About VBot Music Bot**

**Bot Info:**
• Name: {me.first_name}
• Username: @{me.username}
• Version: 2.0.0 Python

**Features:**
• Multi-platform music (YouTube/Spotify)
• Video streaming support
• Smart queue management
• Admin & group controls
• Session generator
• Lock & privacy system

**Technology:**
• Python 3.x
• Telethon (MTProto)
• Pytgcalls (Voice Chat)
• yt-dlp (Download)

**Developer:**
• Vzoel Fox's
• Contact: @VzoelFoxs

**VBot Python v2.0.0**
"""
                await event.edit(VBotBranding.wrap_message(about_text, include_footer=False))

            # Branding info callback
            elif data == "branding:info":
                await event.answer(
                    "DEVELOPED by. Vzoel Fox's (Lutpan) ID : @VZLfxs / @itspizolpoks",
                    alert=True
                )

            # Session generator callback
            elif data == "start_gensession":
                # Check if in private chat
                if not event.is_private:
                    await event.answer("Session generator hanya bisa di private chat!", alert=True)
                    return

                # Redirect to /gensession command
                me = await self.client.get_me()
                await event.answer("Starting session generator...")
                redirect_text = (
                    "**Session String Generator**\n\n"
                    "Untuk memulai, silakan ketik:\n"
                    "`/gensession`\n\n"
                    "atau klik tombol di bawah untuk memulai."
                )
                buttons = [[Button.inline("Start Generator", b"run_gensession")]]
                await event.edit(redirect_text, buttons=buttons)

            # Run session generator
            elif data == "run_gensession":
                if hasattr(self, 'session_generator'):
                    # Create a mock event for the generator
                    await event.answer("Memulai generator...")
                    # Trigger the generator
                    await event.respond("/gensession")
                else:
                    await event.answer("Session generator plugin tidak aktif!", alert=True)

            # Music playback callbacks
            elif data.startswith("music:"):
                await self._handle_music_callback(event, data)

            else:
                await event.answer("Unknown callback")

        except Exception as e:
            logger.error(f"Error handling callback: {e}")
            await event.answer("Error processing request", alert=True)

    async def _handle_command(self, message):
        """Handle bot commands"""
        start_time = datetime.now()
        message_id = getattr(message, "id", None)
        if message_id is not None:
            self._command_context[message_id] = CommandStatus(start_time=start_time)
        command_text = message.text.lower()

        try:
            command_parts = command_text.split()
            command = command_parts[0]

            # Strip @botname from command (e.g., /start@vmusic_vbot -> /start)
            if '@' in command:
                command = command.split('@')[0]
                command_parts[0] = command

            command_type = self.auth_manager.get_command_type(command_text)

            # Keep admin snapshots fresh so each group maintains its own list
            if (
                command_type == "admin"
                and (message.is_group or message.is_channel)
                and message.chat_id is not None
            ):
                await self._ensure_group_admin_sync(message.chat_id)

            # Check permissions
            has_permission = await self.auth_manager.check_permissions(
                self.client, message.sender_id, message.chat_id, command_text
            )

            if not has_permission:
                error_msg = self.auth_manager.get_permission_error_message(command_type)

                # Log failed permission check
                execution_time = (datetime.now() - start_time).total_seconds()
                await vbot_logger.log_command(
                    message.sender_id,
                    command_text,
                    success=False,
                    execution_time=execution_time,
                    error="Permission denied"
                )

                if config.ENABLE_PRIVACY_SYSTEM:
                    await self.privacy_manager.process_private_command(
                        self.client, message, error_msg
                    )
                else:
                    await message.reply(error_msg)
                return

            # Pre-run visual phases
            status_message = None
            if message_id is not None:
                status_message = await self._run_command_edit_phases(message, command)
                command_status = self._command_context.get(message_id)
                if command_status:
                    command_status.status_message = status_message

            # Persist confirmed admins after successful permission check
            if (
                command_type == "admin"
                and (message.is_group or message.is_channel)
                and message.chat_id is not None
            ):
                try:
                    if await self.auth_manager.is_admin_in_chat(
                        self.client, message.sender_id, message.chat_id
                    ):
                        self.database.add_group_admin(message.chat_id, message.sender_id)
                except Exception as perm_error:
                    logger.debug(
                        "Failed to refresh admin cache for chat %s: %s",
                        message.chat_id,
                        perm_error,
                    )

            # Route commands
            await self._route_command(message, command, command_parts)

            # Log successful command execution
            execution_time = (datetime.now() - start_time).total_seconds()
            await vbot_logger.log_command(
                message.sender_id,
                command_text,
                success=True,
                execution_time=execution_time
            )

        except Exception as e:
            # Log error with full context
            execution_time = (datetime.now() - start_time).total_seconds()
            await vbot_logger.log_error(
                e,
                context=f"Command execution: {command_text}",
                user_id=message.sender_id,
                send_to_telegram=True
            )

            await vbot_logger.log_command(
                message.sender_id,
                command_text,
                success=False,
                execution_time=execution_time,
                error=str(e)
            )

            command_status = self._command_context.get(message_id) if message_id is not None else None
            status_message = command_status.status_message if command_status else None
            if status_message:
                try:
                    await status_message.edit(
                        VBotBranding.format_error(f"{command_text} failed: {str(e)}")
                    )
                except Exception as edit_error:
                    logger.debug(f"Failed to update status message: {edit_error}")

        finally:
            self._finalize_command_status(message_id)

    def _finalize_command_status(self, message_id: Optional[int]):
        """Remove command context for a completed message."""

        if message_id is None:
            return

        self._command_context.pop(message_id, None)

    async def _route_command(self, message, command, parts):
        """Route commands to appropriate handlers"""
        try:
            # Basic bot commands
            if command in ['/start', '/help']:
                await self._handle_start_command(message)
            elif command == '/about':
                await self._handle_about_command(message)
            elif command == '/ping':
                await self._handle_ping_command(message)

            # Owner/Developer commands (+ prefix)
            elif command == '+add':
                await self._handle_add_permission_command(message, parts)
            elif command == '+del':
                await self._handle_del_permission_command(message, parts)
            elif command == '+setwelcome':
                await self._handle_setwelcome_command(message, parts)
            elif command == '+backup':
                await self._handle_backup_command(message, parts)

            # Admin commands for user management (/ prefix)
            elif command == '/pm':
                await self._handle_promote_command(message, parts)
            elif command == '/dm':
                await self._handle_demote_command(message, parts)
            elif command in ['/adminlist', '/admins']:
                await self._handle_adminlist_command(message)

            # Music commands (slash prefix)
            elif command in ['/play', '/p']:
                await self._handle_music_command(message, parts, audio_only=True)
            elif command in ['/vplay', '/vp']:
                await self._handle_music_command(message, parts, audio_only=False)
            elif command == '/pause':
                await self._handle_pause_command(message)
            elif command == '/resume':
                await self._handle_resume_command(message)
            elif command == '/skip':
                await self._handle_skip_command(message)
            elif command == '/stop':
                await self._handle_stop_command(message)
            elif command == '/queue':
                await self._handle_queue_command(message)
            elif command == '/shuffle':
                await self._handle_shuffle_command(message)
            elif command == '/loop':
                await self._handle_loop_command(message, parts)
            elif command == '/seek':
                await self._handle_seek_command(message, parts)
            elif command == '/volume':
                await self._handle_volume_command(message, parts)

            # Lock system
            elif command == '/lock':
                await self._handle_lock_command(message, parts)
            elif command == '/unlock':
                await self._handle_unlock_command(message, parts)
            elif command == '/locklist':
                await self._handle_locklist_command(message)

            # Tag system
            elif command == '/tagall':
                await self._handle_tagall_command(message, parts)
            elif command == '/cancel':
                await self._handle_cancel_command(message)

            # Help command (available to all)
            elif command in ['/help', '#help']:
                await self._handle_help_command(message)
            elif command == '#rules':
                await self._handle_rules_command(message)
            elif command == '#session':
                await self._handle_session_command(message)

            # JSON/metadata helper
            elif command in ['/showjson', '.showjson', '+showjson']:
                await self._handle_showjson_command(message)

            # Music branding configuration
            elif command in ['/setlogo', '+setlogo']:
                await self._handle_setlogo_command(message)

            # Admin commands
            elif command in ['.stats', '.status']:
                await self._handle_stats_command(message)

            else:
                # Unknown command
                await message.reply(f"Unknown command: {command}\n\nType /start to see available commands.")

        except Exception as e:
            logger.error(f"Error routing command {command}: {e}")
            await message.reply(VBotBranding.format_error(f"Command error: {str(e)}"))

    async def _run_command_edit_phases(self, message, command):
        """Display a simple 4-phase status update for any command"""
        phases = [
            "wait..",
            "processing..",
            "initializing..",
            "ok...",
        ]

        try:
            status_message = await message.reply(phases[0])
        except Exception as reply_error:
            logger.debug(f"Unable to send status message: {reply_error}")
            return None

        for phase_text in phases[1:]:
            await asyncio.sleep(0.5)
            try:
                await status_message.edit(phase_text)
            except Exception as edit_error:
                logger.debug(f"Failed to edit status message: {edit_error}")
                break

        return status_message

    @staticmethod
    def _format_timedelta(delta):
        """Format timedelta for human-readable output"""
        total_seconds = int(delta.total_seconds())
        days, remainder = divmod(total_seconds, 86400)
        hours, remainder = divmod(remainder, 3600)
        minutes, seconds = divmod(remainder, 60)

        parts = []
        if days:
            parts.append(f"{days}d")
        if hours or parts:
            parts.append(f"{hours}h")
        if minutes or parts:
            parts.append(f"{minutes}m")
        parts.append(f"{seconds}s")

        return " ".join(parts)

    async def _handle_ping_command(self, message):
        """Handle /ping command accessible to all roles"""
        message_id = getattr(message, "id", None)
        command_status = self._command_context.get(message_id) if message_id is not None else None
        status_message = command_status.status_message if command_status else None

        now = datetime.now(timezone.utc)
        message_time = message.date
        if isinstance(message_time, datetime) and message_time.tzinfo is None:
            message_time = message_time.replace(tzinfo=timezone.utc)

        latency_ms = (now - message_time).total_seconds() * 1000

        processing_ms = None
        if command_status and isinstance(command_status.start_time, datetime):
            processing_ms = (datetime.now() - command_status.start_time).total_seconds() * 1000

        uptime_text = "Unknown"
        if isinstance(self.start_time, datetime):
            uptime_text = self._format_timedelta(now - self.start_time)

        result_lines = [
            "**Pong!**",
            f"**Latency:** `{latency_ms:.2f} ms`",
        ]

        if processing_ms is not None:
            result_lines.append(f"**Processing:** `{processing_ms:.2f} ms`")

        result_lines.append(f"**Uptime:** `{uptime_text}`")

        result_text = VBotBranding.wrap_message("\n".join(result_lines), include_footer=False)

        if status_message:
            try:
                await status_message.edit(result_text)
                return
            except Exception as edit_error:
                logger.debug(f"Failed to update ping status message: {edit_error}")

        await message.reply(result_text)

    async def _handle_start_command(self, message):
        """Handle /start and /help commands"""
        try:
            # Get bot info
            me = await self.client.get_me()
            bot_username = me.username or "VBot"

            # Build welcome message
            welcome_text = f"""
**Welcome to {me.first_name}!**

**VBot Music Bot** - Full-featured Telegram music bot

**Quick Start:**
• `/play <query>` - Play audio from YouTube/Spotify
• `/vplay <query>` - Play video
• `/queue` - Show current queue
• `/help` - Show all commands

**Features:**
• YouTube & Spotify support
• Voice chat streaming
• Queue management
• Admin controls
• Session generator

**Get Started:**
Type `/help` for complete command list or just send a song name!

**VBot Python v2.0.0**
By Vzoel Fox's
"""

            # Different buttons for private vs group
            if message.is_private:
                # Private chat buttons: Generate String, Add to Group, Help
                buttons = [
                    [
                        Button.inline("Generate String", b"start_gensession"),
                    ],
                    [
                        Button.url("Add to Group", f"https://t.me/{bot_username}?startgroup=true"),
                        Button.inline("Help", f"help:page:0".encode())
                    ]
                ]
            else:
                # Group chat buttons: VBOT info toggle, Help
                buttons = [
                    [
                        Button.inline("VBOT", b"branding:info"),
                        Button.inline("Help", f"help:page:0".encode())
                    ]
                ]

            await message.reply(
                VBotBranding.wrap_message(welcome_text, include_footer=False),
                buttons=buttons
            )

        except Exception as e:
            logger.error(f"Error in start command: {e}")
            await message.reply("Welcome to VBot!\n\nType /help for commands.")

    def _build_help_pages(self) -> List[Dict[str, object]]:
        """Define help sections for slash commands."""

        return [
            {
                "label": "Music",
                "title": "Music Playback",
                "commands": [
                    ("`/play <query>`", "Putar audio dari pencarian (alias: `/p`)"),
                    ("`/vplay <query>`", "Putar video atau streaming visual (alias: `/vp`)"),
                    ("`/pause`", "Jeda lagu yang sedang diputar"),
                    ("`/resume`", "Lanjutkan pemutaran yang dijeda"),
                    ("`/skip`", "Lewati ke lagu berikutnya"),
                    ("`/stop`", "Hentikan musik dan hapus antrean"),
                    ("`/queue`", "Tampilkan antrean yang sedang aktif"),
                    ("`/shuffle`", "Acak urutan antrean"),
                    ("`/loop <off/current/all>`", "Atur mode pengulangan"),
                    ("`/seek <detik>`", "Loncat ke posisi tertentu"),
                    ("`/volume <0-200>`", "Atur volume streaming"),
                ],
            },
            {
                "label": "Admin",
                "title": "Administrasi & Moderasi",
                "commands": [
                    ("`/pm @user <title>`", "Promosikan anggota menjadi admin"),
                    ("`/dm @user`", "Turunkan admin menjadi member"),
                    ("`/adminlist`", "Lihat daftar admin (alias: `/admins`)"),
                    ("`/lock @user`", "Kunci pengguna agar pesannya dihapus otomatis"),
                    ("`/unlock @user`", "Buka kunci pengguna"),
                    ("`/locklist`", "Daftar pengguna yang terkunci"),
                    ("`/tagall <text>`", "Mention semua anggota"),
                    ("`/cancel`", "Batalkan penandaan massal"),
                ],
            },
            {
                "label": "Bot",
                "title": "Informasi Bot & Utilitas",
                "commands": [
                    ("`/start`", "Tampilkan menu utama bot"),
                    ("`/help`", "Buka panduan interaktif ini"),
                    ("`/about`", "Informasi detail mengenai bot"),
                    ("`/ping`", "Cek latensi & uptime"),
                    ("`/gensession`", "Mulai generator string session"),
                ],
            },
        ]

    def _render_help_page(self, page_index: int) -> Tuple[str, List[List[Button]]]:
        """Render help page text and inline keyboard for navigation."""

        if not self._help_pages:
            fallback = VBotBranding.wrap_message("Tidak ada data bantuan.", include_footer=False)
            return fallback, []

        total_pages = len(self._help_pages)
        current_index = page_index % total_pages
        page = self._help_pages[current_index]

        lines = [f"**{page['title']}**", ""]
        for command, description in page.get("commands", []):
            lines.append(f"• {command} - {description}")

        lines.append("")
        lines.append(f"_Halaman {current_index + 1}/{total_pages}_")

        text = VBotBranding.wrap_message("\n".join(lines), include_footer=False)

        toggle_row: List[Button] = []
        for idx, section in enumerate(self._help_pages):
            label_prefix = "✅ " if idx == current_index else ""
            toggle_row.append(
                Button.inline(
                    f"{label_prefix}{section['label']}",
                    f"help:page:{idx}".encode()
                )
            )

        navigation_row = [
            Button.inline("⬅️ Back", f"help:page:{(current_index - 1) % total_pages}".encode()),
            Button.url("FOUNDER", "https://t.me/VZLfxs"),
            Button.inline("Next ➡️", f"help:page:{(current_index + 1) % total_pages}".encode()),
        ]

        return text, [toggle_row, navigation_row]

    async def _send_help_page(self, message, page_index: int):
        """Send the interactive help page to a chat."""

        text, buttons = self._render_help_page(page_index)
        await message.reply(text, buttons=buttons if buttons else None)

    async def _handle_help_navigation(self, event, data: str):
        """Handle inline navigation between help pages."""

        try:
            _, _, page_str = data.partition("help:page:")
            page_index = int(page_str) if page_str.isdigit() else 0
        except ValueError:
            page_index = 0

        text, buttons = self._render_help_page(page_index)

        try:
            await event.edit(text, buttons=buttons if buttons else None)
        except Exception as edit_error:
            logger.debug(f"Failed to edit help message: {edit_error}")
        finally:
            try:
                await event.answer()
            except Exception:
                pass

    async def _handle_help_command(self, message):
        """Handle /help command - show all commands"""
        try:
            await self._send_help_page(message, 0)

        except Exception as e:
            logger.error(f"Error in help command: {e}")
            await message.reply("Help system error. Please contact support.")

    async def _handle_about_command(self, message):
        """Handle /about command - show bot info"""
        try:
            # Calculate uptime
            uptime_text = "Unknown"
            if self.start_time:
                now = datetime.now(timezone.utc)
                uptime_text = self._format_timedelta(now - self.start_time)

            # Get bot info
            me = await self.client.get_me()

            about_text = f"""
**About VBot**

**Bot Information:**
• Name: {me.first_name}
• Username: @{me.username}
• Version: 2.0.0 Python
• Uptime: {uptime_text}

**Features:**
• Music streaming (YouTube/Spotify)
• Voice chat support
• Group management tools
• Session string generator
• Premium emoji system
• Advanced logging

**Technology:**
• Python 3.11+
• Telethon (MTProto)
• yt-dlp for downloads
• PyTgCalls for streaming

**Developer:**
• Vzoel Fox's
• @VZLfxs

**Support:**
Contact @VZLfxs for support & inquiries

**License:**
© 2025 Vzoel Fox's Lutpan
"""

            buttons = [
                [
                    Button.url("Developer", "https://t.me/VZLfxs")
                ]
            ]

            await message.reply(
                VBotBranding.wrap_message(about_text, include_footer=False),
                buttons=buttons
            )

        except Exception as e:
            logger.error(f"Error in about command: {e}")
            await message.reply("VBot v2.0.0 by Vzoel Fox's")

    async def _handle_showjson_command(self, message):
        """Return structured metadata for the replied message."""

        try:
            if not self.auth_manager.is_developer(getattr(message, "sender_id", 0)):
                await message.reply(VBotBranding.format_error("Perintah ini hanya untuk developer."))
                return

            sender_id = getattr(message, "sender_id", 0)
            if not await self.emoji_manager.is_user_premium(self.client, sender_id):
                await message.reply(
                    VBotBranding.format_error(
                        "Fitur mapping premium membutuhkan akun Telegram Premium."
                    )
                )
                return

            reply = await message.get_reply_message()
            if not reply:
                await message.reply("Balas ke pesan atau media yang ingin dianalisis dengan perintah ini.")
                return

            metadata = await self._extract_message_metadata(reply)
            new_mappings = self.emoji_manager.record_mapping_from_metadata(metadata)

            response_lines = []
            if new_mappings:
                response_lines.append("Mapping emoji premium berhasil diperbarui otomatis!")
                for standard, values in new_mappings.items():
                    if standard == "__pool__":
                        for emoji in values:
                            response_lines.append(f"• Ditambahkan ke pool: {emoji}")
                    else:
                        preview = " / ".join(values)
                        response_lines.append(f"• {standard} → {preview}")
            else:
                response_lines.append("Tidak ada emoji premium baru yang dapat dipetakan dari pesan ini.")

            random_premium = self.emoji_manager.get_random_premium_emoji()
            if random_premium:
                response_lines.append("")
                response_lines.append(f"Emoji premium acak: {random_premium}")

            await message.reply(VBotBranding.format_success("\n".join(response_lines)))

        except Exception as exc:
            logger.error(f"showjson command failed: {exc}", exc_info=True)
            await message.reply(VBotBranding.format_error(f"Gagal mengambil metadata: {exc}"))

    async def _handle_setlogo_command(self, message):
        """Persist the replied media file_id as the default music artwork."""

        try:
            sender_id = getattr(message, "sender_id", 0)
            if not self.auth_manager.is_developer(sender_id):
                await message.reply(VBotBranding.format_error("Perintah ini hanya dapat digunakan oleh developer."))
                return

            if not message.is_private:
                await message.reply(VBotBranding.format_error("/setlogo hanya tersedia di private chat dengan bot."))
                return

            reply = await message.get_reply_message()
            if not reply:
                await message.reply("Balas ke foto/stiker/logo yang ingin dijadikan cover musik.")
                return

            metadata = await self._extract_message_metadata(reply)
            file_id = metadata.get("file_id")
            if not file_id:
                await message.reply(VBotBranding.format_error("Tidak dapat menemukan file_id dari media yang dibalas."))
                return

            await self._update_music_logo_file_id(file_id)

            success_text = (
                "Logo musik berhasil diperbarui dan disimpan."
                "\nFile ID sudah ditulis ke .env dan config.py."
            )
            await message.reply(VBotBranding.format_success(success_text))
            await self._deliver_json_metadata(
                message.chat_id,
                message.id,
                metadata,
                requester_id=sender_id,
            )

        except Exception as exc:
            logger.error(f"setlogo command failed: {exc}", exc_info=True)
            await message.reply(VBotBranding.format_error(f"Gagal menyimpan logo: {exc}"))

    async def _deliver_json_metadata(
        self,
        chat_id: int,
        reply_to_id: Optional[int],
        metadata: Dict[str, Any],
        requester_id: Optional[int] = None,
    ) -> None:
        """Send metadata as formatted JSON or attachment when too large."""

        formatted = self._format_json_metadata(metadata)
        payload = f"```json\n{formatted}\n```"

        if len(payload) <= 3500:
            await self._send_premium_message(
                chat_id,
                payload,
                reply_to=reply_to_id,
                user_id=requester_id,
            )
            return

        buffer = io.BytesIO(formatted.encode("utf-8"))
        buffer.name = "showjson.json"
        caption_text = await self._convert_for_user("ShowJSON result", requester_id)
        await self.client.send_file(
            chat_id,
            buffer,
            caption=caption_text if isinstance(caption_text, str) else "ShowJSON result",
            reply_to=reply_to_id,
        )

    async def _extract_message_metadata(self, target) -> Dict[str, Any]:
        """Collect metadata about the provided message/media."""

        metadata: Dict[str, Any] = {
            "chat_id": getattr(target, "chat_id", None),
            "message_id": getattr(target, "id", None),
            "sender_id": getattr(target, "sender_id", None),
            "date": target.date.isoformat() if getattr(target, "date", None) else None,
            "text": getattr(target, "raw_text", None),
            "media_type": None,
        }

        media = getattr(target, "media", None)
        metadata["media_type"] = media.__class__.__name__ if media else "text"

        file_id: Optional[str] = None
        if media:
            try:
                file_id = pack_bot_file_id(media)
            except Exception as exc:
                logger.debug(f"Unable to pack file id: {exc}")

        metadata["file_id"] = file_id

        file_info: Dict[str, Any] = {}
        file_attr = getattr(target, "file", None)
        if file_attr:
            file_info = {
                "name": getattr(file_attr, "name", None),
                "size": getattr(file_attr, "size", None),
                "mime_type": getattr(file_attr, "mime_type", None),
                "id": getattr(file_attr, "id", None),
                "access_hash": getattr(file_attr, "access_hash", None),
                "dc_id": getattr(file_attr, "dc_id", None),
            }
        metadata["file"] = file_info or None

        custom_emojis = []
        entities = getattr(target, "entities", None) or []
        text_value = getattr(target, "raw_text", "") or ""
        for entity in entities:
            if isinstance(entity, types.MessageEntityCustomEmoji):
                emoji_text = text_value[entity.offset: entity.offset + entity.length]
                custom_emojis.append(
                    {
                        "emoji": emoji_text,
                        "document_id": getattr(entity, "document_id", None),
                        "offset": getattr(entity, "offset", None),
                        "length": getattr(entity, "length", None),
                    }
                )
        metadata["custom_emojis"] = custom_emojis or None

        document = getattr(media, "document", None) if media else None
        if document and getattr(document, "attributes", None):
            attributes: List[Any] = []
            for attr in document.attributes:
                if hasattr(attr, "to_dict"):
                    attributes.append(attr.to_dict())
                else:
                    attributes.append(str(attr))
            metadata["document_attributes"] = attributes

        photo = getattr(media, "photo", None) if media else getattr(target, "photo", None)
        if photo and hasattr(photo, "sizes"):
            sizes = []
            for size in photo.sizes:
                if hasattr(size, "to_dict"):
                    sizes.append(size.to_dict())
                else:
                    sizes.append(str(size))
            metadata["photo_sizes"] = sizes

        try:
            metadata["raw"] = target.to_dict()
        except Exception:
            metadata["raw"] = None

        return metadata

    def _format_json_metadata(self, metadata: Dict[str, Any]) -> str:
        """Convert metadata dictionary into pretty JSON string."""

        def _default(obj: Any):
            if isinstance(obj, datetime):
                return obj.isoformat()
            if hasattr(obj, "isoformat"):
                try:
                    return obj.isoformat()
                except Exception:
                    pass
            if isinstance(obj, bytes):
                return obj.hex()
            if isinstance(obj, Path):
                return str(obj)
            return str(obj)

        return json.dumps(metadata, indent=2, ensure_ascii=False, default=_default)

    async def _update_music_logo_file_id(self, file_id: str) -> None:
        """Persist the logo file id to runtime, config.py, and .env."""

        self._music_logo_file_id = file_id
        config.MUSIC_LOGO_FILE_ID = file_id

        loop = asyncio.get_running_loop()
        await loop.run_in_executor(None, self._write_music_logo_configuration, file_id)

    def _write_music_logo_configuration(self, file_id: str) -> None:
        """Write the logo file id to .env and config.py."""

        env_path = Path(".env").resolve()
        self._update_env_file_value(env_path, "MUSIC_LOGO_FILE_ID", file_id)

        config_path = Path(config.__file__).resolve()
        try:
            content = config_path.read_text(encoding="utf-8")
        except OSError as exc:
            logger.error(f"Failed to read config.py for logo update: {exc}")
            return

        pattern = re.compile(
            r'MUSIC_LOGO_FILE_ID = os\.getenv\("MUSIC_LOGO_FILE_ID", ".*?"\)'
        )
        replacement = f'MUSIC_LOGO_FILE_ID = os.getenv("MUSIC_LOGO_FILE_ID", "{file_id}")'
        if pattern.search(content):
            new_content = pattern.sub(replacement, content, count=1)
        else:
            new_content = content.replace(
                'MUSIC_LOGO_FILE_ID = os.getenv("MUSIC_LOGO_FILE_ID", "")',
                replacement,
                1,
            )

        if new_content != content:
            try:
                config_path.write_text(new_content, encoding="utf-8")
            except OSError as exc:
                logger.error(f"Failed to write config.py for logo update: {exc}")

    def _update_env_file_value(self, path: Path, key: str, value: str) -> None:
        """Insert or replace a key=value pair in an env file."""

        new_line = f'{key}="{value}"'

        lines: List[str] = []
        try:
            if path.exists():
                lines = path.read_text(encoding="utf-8").splitlines()
        except OSError as exc:
            logger.error(f"Failed to read {path} for env update: {exc}")
            return

        updated = False
        for idx, raw_line in enumerate(lines):
            stripped = raw_line.strip()
            if not stripped or stripped.startswith("#"):
                continue
            if stripped.split("=", 1)[0].strip() == key:
                lines[idx] = new_line
                updated = True
                break

        if not updated:
            lines.append(new_line)

        try:
            path.write_text("\n".join(lines) + "\n", encoding="utf-8")
        except OSError as exc:
            logger.error(f"Failed to write {path} for env update: {exc}")

    def _build_music_status_message(self, chat_id: int) -> str:
        """Return formatted status for current playback."""
        if not self.music_manager:
            return "❌ Music system not initialized"

        manager = self.music_manager
        current = manager.current_song.get(chat_id)
        queue = manager.queues.get(chat_id, [])
        paused = manager.paused.get(chat_id, False)
        stream_mode = manager.stream_mode.get(chat_id, 'audio')
        loop_mode = manager.loop_mode.get(chat_id, 'off')

        lines: List[str] = []

        if current:
            lines.append("**Now Playing**")
            lines.append(f"**Title:** {current.get('title', 'Unknown')}")
            lines.append(f"**Duration:** {current.get('duration_string', 'Unknown')}")
            uploader = current.get('uploader')
            if uploader:
                lines.append(f"**Uploader:** {uploader}")

            status_label = "⏸️ Paused" if paused else "▶️ Playing"
            mode_label = "Audio" if stream_mode == 'audio' else "Video"
            lines.append(f"**Status:** {status_label}")
            lines.append(f"**Mode:** Streaming ({mode_label})")
        else:
            lines.append("📭 **No active playback**")

        if loop_mode != 'off':
            loop_label = {
                'current': 'Current track',
                'all': 'Entire queue'
            }.get(loop_mode, loop_mode.title())
            lines.append(f"**Loop:** {loop_label}")

        if queue:
            lines.append("")
            lines.append("**Up Next:**")
            for index, item in enumerate(queue[:5], start=1):
                title = item.get('title', 'Unknown')
                duration = item.get('duration_string', 'Unknown')
                lines.append(f"{index}. {title} ({duration})")
            if len(queue) > 5:
                remaining = len(queue) - 5
                lines.append(f"...and {remaining} more")

        return "\n".join(lines)

    def _build_music_control_buttons(self, chat_id: int) -> Optional[List[List[Button]]]:
        """Create inline buttons for controlling playback."""
        if not self.music_manager:
            return None

        manager = self.music_manager
        if not getattr(manager, 'streaming_available', False):
            return None

        active_calls = getattr(manager, 'active_calls', {})
        if chat_id not in active_calls:
            return None

        paused = manager.paused.get(chat_id, False)
        loop_mode = manager.loop_mode.get(chat_id, 'off')
        loop_label = {
            'off': 'Off',
            'current': 'Current',
            'all': 'All'
        }.get(loop_mode, loop_mode.title())

        return [
            [
                Button.inline(
                    "⏸ Pause" if not paused else "▶️ Resume",
                    f"music:toggle_pause:{chat_id}".encode()
                ),
                Button.inline("⏭ Skip", f"music:skip:{chat_id}".encode()),
                Button.inline("⏹ Stop", f"music:stop:{chat_id}".encode()),
            ],
            [
                Button.inline(
                    f"🔁 Loop: {loop_label}",
                    f"music:loop:{chat_id}".encode()
                ),
                Button.inline("🔀 Shuffle", f"music:shuffle:{chat_id}".encode()),
                Button.inline("📜 Queue", f"music:queue:{chat_id}".encode()),
            ],
        ]

    def _format_music_queue_response(self, chat_id: int, result: Dict) -> str:
        """Format response when a track is added to the queue."""
        song_info = result.get('song', {})
        position = result.get('position')

        lines = [
            f"**Added to queue (Position {position})**" if position else "**Added to queue**",
            "",
            f"**Title:** {song_info.get('title', 'Unknown')}",
            f"**Duration:** {song_info.get('duration_string', 'Unknown')}"
        ]

        queue_status = self._build_music_status_message(chat_id)
        if queue_status:
            lines.extend(["", queue_status])

        return "\n".join(lines)

    def _format_music_download_response(self, result: Dict) -> str:
        """Format response when media is downloaded instead of streamed."""
        song_info = result.get('song', {})

        lines = [
            "**Now Playing (Download Mode)**",
            "",
            f"**Title:** {song_info.get('title', 'Unknown')}",
            f"**Duration:** {song_info.get('duration_string', 'Unknown')}",
            "**Mode:** Download"
        ]

        uploader = song_info.get('uploader')
        if uploader:
            lines.insert(3, f"**Uploader:** {uploader}")

        return "\n".join(lines)

    async def _handle_music_command(self, message, parts, audio_only=True):
        """Handle music download/stream commands"""
        if not config.MUSIC_ENABLED:
            await message.reply("Music system is disabled")
            return

        if not self.music_manager:
            await message.reply("Music system not initialized")
            return

        try:
            if len(parts) < 2:
                media_type = "audio" if audio_only else "video"
                await message.reply(
                    f"**Usage:** {parts[0]} <query or URL>\n\n"
                    f"**Examples:**\n"
                    f"{parts[0]} shape of you\n"
                    f"{parts[0]} https://youtu.be/..."
                )
                return

            query = ' '.join(parts[1:])

            # Show animated processing message
            media_type = "audio" if audio_only else "video"
            status_msg = await message.reply(f"Searching for {media_type}...")

            # Delegate to music manager
            result = await self.music_manager.play_stream(
                message.chat_id,
                query,
                message.sender_id,
                audio_only=audio_only
            )

            if not result.get('success'):
                error_msg = result.get('error', 'Unknown error')
                await status_msg.edit(f"**Error:** {error_msg}")
                return

            logo_id = self._music_logo_file_id or getattr(config, "MUSIC_LOGO_FILE_ID", "")

            if result.get('streaming'):
                if result.get('queued'):
                    response = self._format_music_queue_response(message.chat_id, result)
                else:
                    response = self._build_music_status_message(message.chat_id)

                caption = VBotBranding.wrap_message(response, include_footer=False)
                buttons = self._build_music_control_buttons(message.chat_id)
                buttons_param = buttons if buttons else None

                if logo_id:
                    try:
                        await self.client.send_file(
                            message.chat_id,
                            logo_id,
                            caption=caption,
                            buttons=buttons_param,
                            force_document=False,
                        )
                        try:
                            await status_msg.delete()
                        except Exception:
                            pass
                    except Exception as send_error:
                        logger.error(f"Failed to send logo artwork: {send_error}")
                        await status_msg.edit(caption, buttons=buttons_param)
                else:
                    await status_msg.edit(caption, buttons=buttons_param)

                return

            response = self._format_music_download_response(result)
            caption = VBotBranding.wrap_message(response, include_footer=False)
            await status_msg.edit(caption)

            file_path = result.get('file_path')
            if not file_path:
                return

            song_info = result.get('song', {})
            caption_lines = [
                f"**Title:** {song_info.get('title', 'Unknown')}",
                f"**Duration:** {song_info.get('duration_string', 'Unknown')}"
            ]
            uploader = song_info.get('uploader')
            if uploader:
                caption_lines.append(f"**Uploader:** {uploader}")
            file_caption = VBotBranding.wrap_message("\n".join(caption_lines), include_footer=False)
            converted_caption = await self._convert_for_user(
                file_caption,
                getattr(message, "sender_id", None),
            )
            if isinstance(converted_caption, str):
                file_caption = converted_caption

            try:
                await self.client.send_file(
                    message.chat_id,
                    file_path,
                    caption=file_caption,
                    force_document=False,
                    supports_streaming=True
                )
            except Exception as send_error:
                logger.error(f"Failed to send media file: {send_error}")
                await self._send_premium_message(
                    message.chat_id,
                    VBotBranding.format_error(f"Gagal mengirim file: {send_error}"),
                    user_id=getattr(message, "sender_id", None),
                )
            return

        except Exception as e:
            logger.error(f"Music command error: {e}", exc_info=True)
            await message.reply(VBotBranding.format_error(f"Music error: {e}"))

    async def _handle_music_callback(self, event, data: str):
        """Process inline button callbacks for music controls."""
        if not self.music_manager:
            await event.answer("❌ Music system not initialized", alert=True)
            return

        try:
            _, action, chat_id_raw = data.split(":", 2)
            chat_id = int(chat_id_raw)
        except ValueError:
            await event.answer("❌ Invalid music action", alert=True)
            return

        manager = self.music_manager
        response_text: Optional[str] = None

        try:
            if action == "toggle_pause":
                paused = manager.paused.get(chat_id, False)
                if paused:
                    response_text = await manager.resume(chat_id)
                else:
                    response_text = await manager.pause(chat_id)
            elif action == "skip":
                response_text = await manager.skip(chat_id)
            elif action == "stop":
                response_text = await manager.stop(chat_id)
            elif action == "loop":
                response_text = await manager.set_loop(chat_id, "toggle")
            elif action == "shuffle":
                response_text = await manager.shuffle(chat_id)
            elif action == "queue":
                queue_text = await manager.show_queue(chat_id)
                await self.client.send_message(chat_id, queue_text)
                response_text = "📨 Queue dikirim ke chat"
            else:
                await event.answer("❌ Unknown action", alert=True)
                return
        except Exception as exc:
            logger.error(f"Music callback error: {exc}", exc_info=True)
            await event.answer("❌ Gagal memproses tombol", alert=True)
            return

        try:
            status_text = self._build_music_status_message(chat_id)
            buttons = self._build_music_control_buttons(chat_id)
            await event.edit(status_text, buttons=buttons)
        except Exception as edit_error:
            logger.debug(f"Failed to update music status message: {edit_error}")

        if response_text:
            show_alert = response_text.startswith("❌")
            await event.answer(response_text, alert=show_alert)
        else:
            await event.answer("Selesai", alert=False)

    async def _handle_pause_command(self, message):
        """Handle /pause command"""
        if not self.music_manager:
            await message.reply("❌ Music system not initialized")
            return

        try:
            result = await self.music_manager.pause(message.chat_id)
            await message.reply(result)
        except Exception as e:
            logger.error(f"Pause error: {e}")
            await message.reply(f"❌ Pause failed: {str(e)}")

    async def _handle_resume_command(self, message):
        """Handle /resume command"""
        if not self.music_manager:
            await message.reply("❌ Music system not initialized")
            return

        try:
            result = await self.music_manager.resume(message.chat_id)
            await message.reply(result)
        except Exception as e:
            logger.error(f"Resume error: {e}")
            await message.reply(f"❌ Resume failed: {str(e)}")

    async def _handle_skip_command(self, message):
        """Handle /skip command"""
        if not self.music_manager:
            await message.reply("❌ Music system not initialized")
            return

        try:
            result = await self.music_manager.skip(message.chat_id)
            await message.reply(result)
        except Exception as e:
            logger.error(f"Skip error: {e}")
            await message.reply(f"❌ Skip failed: {str(e)}")

    async def _handle_stop_command(self, message):
        """Handle /stop command"""
        if not self.music_manager:
            await message.reply("❌ Music system not initialized")
            return

        try:
            result = await self.music_manager.stop(message.chat_id)
            await message.reply(result)
        except Exception as e:
            logger.error(f"Stop error: {e}")
            await message.reply(f"❌ Stop failed: {str(e)}")

    async def _handle_queue_command(self, message):
        """Handle /queue command"""
        if not self.music_manager:
            await message.reply("❌ Music system not initialized")
            return

        try:
            result = await self.music_manager.show_queue(message.chat_id)
            await message.reply(result)
        except Exception as e:
            logger.error(f"Queue error: {e}")
            await message.reply(f"❌ Queue error: {str(e)}")

    async def _handle_shuffle_command(self, message):
        """Handle /shuffle command"""
        if not self.music_manager:
            await message.reply("❌ Music system not initialized")
            return

        try:
            result = await self.music_manager.shuffle(message.chat_id)
            await message.reply(result)
        except Exception as e:
            logger.error(f"Shuffle error: {e}")
            await message.reply(f"❌ Shuffle failed: {str(e)}")

    async def _handle_loop_command(self, message, parts):
        """Handle /loop command"""
        if not self.music_manager:
            await message.reply("❌ Music system not initialized")
            return

        try:
            mode = parts[1].lower() if len(parts) > 1 else "toggle"
            result = await self.music_manager.set_loop(message.chat_id, mode)
            await message.reply(result)
        except Exception as e:
            logger.error(f"Loop error: {e}")
            await message.reply(f"❌ Loop error: {str(e)}")

    async def _handle_seek_command(self, message, parts):
        """Handle /seek command"""
        if not self.music_manager:
            await message.reply("❌ Music system not initialized")
            return

        try:
            if len(parts) < 2:
                await message.reply("**Usage:** `/seek <seconds>`\n\n**Example:** `/seek 60`")
                return

            seconds = int(parts[1])
            result = await self.music_manager.seek(message.chat_id, seconds)
            await message.reply(result)
        except ValueError:
            await message.reply("❌ Invalid number! Use: `/seek <seconds>`")
        except Exception as e:
            logger.error(f"Seek error: {e}")
            await message.reply(f"❌ Seek failed: {str(e)}")

    async def _handle_volume_command(self, message, parts):
        """Handle /volume command"""
        if not self.music_manager:
            await message.reply("❌ Music system not initialized")
            return

        try:
            if len(parts) < 2:
                await message.reply("**Usage:** `/volume <0-200>`\n\n**Example:** `/volume 100`")
                return

            volume = int(parts[1])
            if not 0 <= volume <= 200:
                await message.reply("❌ Volume must be between 0-200!")
                return

            result = await self.music_manager.set_volume(message.chat_id, volume)
            await message.reply(result)
        except ValueError:
            await message.reply("Invalid number! Use: `/volume <0-200>`")
        except Exception as e:
            logger.error(f"Volume error: {e}")
            await message.reply(f"Volume error: {str(e)}")

    async def _handle_promote_command(self, message, parts):
        """Handle /pm (promote) command - promote user to admin"""
        if not message.is_group and not message.is_channel:
            await message.reply("**Promote command only works in groups!**")
            return

        try:
            # Get target user
            target_user_id = None
            title = "Admin"

            # Method 1: Reply to message
            if message.reply_to_msg_id:
                replied_msg = await message.get_reply_message()
                if replied_msg:
                    target_user_id = replied_msg.sender_id
                    # Get title from parts if provided
                    if len(parts) > 1:
                        title = ' '.join(parts[1:])

            # Method 2: From @username or ID
            elif len(parts) >= 2:
                target = parts[1]

                # Handle @username
                if target.startswith('@'):
                    try:
                        entity = await self.client.get_entity(target)
                        target_user_id = entity.id
                    except Exception as e:
                        await message.reply(f"**Error:** Could not find user {target}")
                        return

                # Handle user ID
                elif target.isdigit():
                    target_user_id = int(target)

                # Get title if provided
                if len(parts) > 2:
                    title = ' '.join(parts[2:])

            if not target_user_id:
                await message.reply(
                    "**Usage:** `/pm @username [title]` or `/pm <user_id> [title]` or reply to message\n\n"
                    "**Examples:**\n"
                    "• `/pm @user Admin`\n"
                    "• `/pm @user`\n"
                    "• Reply to user message with `/pm Moderator`"
                )
                return

            # Promote user
            from telethon.tl.functions.channels import EditAdminRequest
            from telethon.tl.types import ChatAdminRights

            rights = ChatAdminRights(
                change_info=True,
                post_messages=True,
                edit_messages=True,
                delete_messages=True,
                ban_users=True,
                invite_users=True,
                pin_messages=True,
                add_admins=False,
                manage_call=True
            )

            await self.client(EditAdminRequest(
                channel=message.chat_id,
                user_id=target_user_id,
                admin_rights=rights,
                rank=title[:16]  # Max 16 characters for title
            ))

            await self._ensure_group_admin_sync(message.chat_id, force=True)

            try:
                user_entity = await self.client.get_entity(target_user_id)
                username = f"@{user_entity.username}" if user_entity.username else f"User {target_user_id}"
                name = user_entity.first_name or "User"
            except:
                username = f"User {target_user_id}"
                name = "User"

            await message.reply(
                f"**User Promoted**\n\n"
                f"**User:** {name} ({username})\n"
                f"**Title:** {title}\n\n"
                f"User is now an admin with full permissions."
            )

        except Exception as e:
            logger.error(f"Error in promote command: {e}", exc_info=True)
            await message.reply(f"**Error:** {str(e)}\n\nMake sure bot has admin rights to promote users.")

    async def _handle_demote_command(self, message, parts):
        """Handle /dm (demote) command - demote user from admin"""
        if not message.is_group and not message.is_channel:
            await message.reply("**Demote command only works in groups!**")
            return

        try:
            # Get target user
            target_user_id = None

            # Method 1: Reply to message
            if message.reply_to_msg_id:
                replied_msg = await message.get_reply_message()
                if replied_msg:
                    target_user_id = replied_msg.sender_id

            # Method 2: From @username or ID
            elif len(parts) >= 2:
                target = parts[1]

                # Handle @username
                if target.startswith('@'):
                    try:
                        entity = await self.client.get_entity(target)
                        target_user_id = entity.id
                    except Exception as e:
                        await message.reply(f"**Error:** Could not find user {target}")
                        return

                # Handle user ID
                elif target.isdigit():
                    target_user_id = int(target)

            if not target_user_id:
                await message.reply(
                    "**Usage:** `/dm @username` or `/dm <user_id>` or reply to message\n\n"
                    "**Examples:**\n"
                    "• `/dm @user`\n"
                    "• `/dm 123456789`\n"
                    "• Reply to admin message with `/dm`"
                )
                return

            # Demote user (remove admin rights)
            from telethon.tl.functions.channels import EditAdminRequest
            from telethon.tl.types import ChatAdminRights

            # Empty rights = demote
            rights = ChatAdminRights(
                change_info=False,
                post_messages=False,
                edit_messages=False,
                delete_messages=False,
                ban_users=False,
                invite_users=False,
                pin_messages=False,
                add_admins=False,
                manage_call=False
            )

            await self.client(EditAdminRequest(
                channel=message.chat_id,
                user_id=target_user_id,
                admin_rights=rights,
                rank=""
            ))

            await self._ensure_group_admin_sync(message.chat_id, force=True)

            try:
                user_entity = await self.client.get_entity(target_user_id)
                username = f"@{user_entity.username}" if user_entity.username else f"User {target_user_id}"
                name = user_entity.first_name or "User"
            except:
                username = f"User {target_user_id}"
                name = "User"

            await message.reply(
                f"**User Demoted**\n\n"
                f"**User:** {name} ({username})\n\n"
                f"User is no longer an admin."
            )

        except Exception as e:
            logger.error(f"Error in demote command: {e}", exc_info=True)
            await message.reply(f"**Error:** {str(e)}\n\nMake sure bot has admin rights to demote users.")

    async def _ensure_group_admin_sync(self, chat_id: int, *, force: bool = False) -> None:
        """Refresh stored admin list for a chat when the cache expires."""

        if not chat_id:
            return

        now = time.monotonic()
        last_sync = self._admin_sync_cache.get(chat_id)
        if not force and last_sync is not None and (now - last_sync) < self._admin_sync_interval:
            return

        admin_entities: List[Any] = []
        try:
            async for participant in self.client.iter_participants(
                chat_id,
                filter=types.ChannelParticipantsAdmins(),
            ):
                if participant:
                    admin_entities.append(participant)
        except Exception as iter_error:
            logger.debug(
                "iter_participants admin sync failed for chat %s: %s",
                chat_id,
                iter_error,
            )
            try:
                fetched = await self.client.get_participants(
                    chat_id, filter=types.ChannelParticipantsAdmins()
                )
                admin_entities.extend(fetched)
            except Exception as fetch_error:
                logger.warning(
                    "Unable to fetch admin list for chat %s: %s",
                    chat_id,
                    fetch_error,
                )
                return

        admin_ids = {
            getattr(entity, "id", None)
            for entity in admin_entities
            if getattr(entity, "id", None)
        }

        if not admin_ids:
            logger.debug(
                "Admin sync yielded empty list for chat %s; keeping previous data",
                chat_id,
            )
            self._admin_sync_cache[chat_id] = now
            return

        existing = set(self.database.get_group_admins(chat_id))

        for user_id in admin_ids - existing:
            self.database.add_group_admin(chat_id, user_id)

        for user_id in existing - admin_ids:
            self.database.remove_group_admin(chat_id, user_id)

        self._admin_sync_cache[chat_id] = now

    @staticmethod
    def _format_admin_entry(entity: Any) -> str:
        """Return a readable label for an admin entity."""

        user_id = getattr(entity, "id", None)
        username = getattr(entity, "username", None)
        first_name = getattr(entity, "first_name", "") or ""
        last_name = getattr(entity, "last_name", "") or ""
        full_name = " ".join(part for part in [first_name, last_name] if part).strip()

        if username and full_name:
            return f"{full_name} (@{username})"
        if username:
            return f"@{username}"
        if full_name:
            return f"{full_name} (`{user_id}`)"
        return f"`User {user_id}`"

    async def _handle_adminlist_command(self, message):
        """Handle /adminlist command - show tracked admins for this group."""

        if not message.is_group and not message.is_channel:
            await message.reply("**Perintah ini hanya tersedia di grup.**")
            return

        chat_id = message.chat_id
        if chat_id is None:
            await message.reply("Tidak dapat menentukan grup saat ini.")
            return

        await self._ensure_group_admin_sync(chat_id, force=True)

        admin_ids = self.database.get_group_admins(chat_id)
        if not admin_ids:
            await message.reply(
                "⚠️ **Belum ada admin yang tercatat untuk grup ini.**\n"
                "Gunakan perintah admin sekali agar bot dapat menyinkronkan daftar."
            )
            return

        admin_lines: List[str] = []
        for index, user_id in enumerate(admin_ids, start=1):
            try:
                entity = await self.client.get_entity(user_id)
                admin_lines.append(f"{index}. {self._format_admin_entry(entity)}")
            except Exception as fetch_error:
                logger.debug(
                    "Unable to resolve admin %s in chat %s: %s",
                    user_id,
                    chat_id,
                    fetch_error,
                )
                admin_lines.append(f"{index}. `User {user_id}`")

        header = "**Daftar Admin Grup**"
        await message.reply(f"{header}\n\n" + "\n".join(admin_lines))

    async def _handle_add_permission_command(self, message, parts):
        """Handle +add command - stub"""
        await message.reply("🚧 **Add permission under development**\n\nComing soon!")

    async def _handle_del_permission_command(self, message, parts):
        """Handle +del command - stub"""
        await message.reply("🚧 **Del permission under development**\n\nComing soon!")

    async def _handle_setwelcome_command(self, message, parts):
        """Handle +setwelcome command - stub"""
        await message.reply("🚧 **Set welcome under development**\n\nComing soon!")

    async def _handle_backup_command(self, message, parts):
        """Handle +backup command - stub"""
        await message.reply("🚧 **Backup command under development**\n\nComing soon!")

    async def _handle_lock_command(self, message, parts):
        """Handle /lock command - lock user with auto-delete"""
        if not message.is_group and not message.is_channel:
            await message.reply("**Lock command only works in groups!**")
            return

        try:
            # Try to get user ID from different sources
            target_user_id = None

            # Method 1: Reply to message
            target_user_id = await self.lock_manager.extract_user_from_reply(message)

            # Method 2: From mention in message
            if not target_user_id:
                target_user_id = await self.lock_manager.extract_user_from_mention(self.client, message)

            # Method 3: From command argument (@username or ID)
            if not target_user_id:
                target_user_id = await self.lock_manager.parse_lock_command(self.client, message)

            if not target_user_id:
                await message.reply(
                    "**Usage:** `/lock @username` or `/lock <user_id>` or reply to user's message\n\n"
                    "**Examples:**\n"
                    "• `/lock @spammer`\n"
                    "• `/lock 123456789`\n"
                    "• Reply to user message with `/lock`"
                )
                return

            # Prevent locking bot developers/owners
            if self.auth_manager.is_developer(target_user_id) or self.auth_manager.is_owner(target_user_id):
                issuer_id = getattr(message, 'sender_id', None)
                if not issuer_id:
                    await message.reply("**Error:** You cannot lock bot developers or owners.")
                    return

                protected_role = "developer" if self.auth_manager.is_developer(target_user_id) else "owner"
                punishment_reason = (
                    f"Attempted to lock a protected {protected_role}. "
                    "Only bot developers can unlock this restriction."
                )
                metadata = {
                    'requires_developer': True,
                    'reason': punishment_reason,
                    'locked_for': 'protected_account_attempt',
                    'protected_role': protected_role,
                    'protected_user_id': target_user_id,
                }

                logger.warning(
                    "User %s attempted to lock protected %s %s", issuer_id, protected_role, target_user_id
                )

                success = await self.lock_manager.lock_user(
                    message.chat_id,
                    issuer_id,
                    punishment_reason,
                    metadata=metadata,
                )

                if success:
                    try:
                        issuer_entity = await self.client.get_entity(issuer_id)
                        if getattr(issuer_entity, 'username', None):
                            issuer_label = f"@{issuer_entity.username}"
                        else:
                            issuer_label = f"[User {issuer_id}](tg://user?id={issuer_id})"
                    except Exception:
                        issuer_label = f"User {issuer_id}"

                    await message.reply(
                        "**Protected Account Attempt**\n\n"
                        f"{issuer_label} tried to lock a protected {protected_role} and has been locked instead.\n"
                        "Only bot developers can unlock this restriction."
                    )
                else:
                    await message.reply(
                        "**Error:** Protected account detected but failed to apply the automatic lock."
                    )
                await message.reply("**Error:** You cannot lock bot developers or owners.")
                return

            # Get reason if provided
            reason = "Locked by admin"
            if len(parts) > 2:
                reason = ' '.join(parts[2:])
            elif len(parts) == 2 and not parts[1].startswith('@') and not parts[1].isdigit():
                reason = parts[1]

            # Lock the user
            success = await self.lock_manager.lock_user(message.chat_id, target_user_id, reason)

            if success:
                try:
                    user_entity = await self.client.get_entity(target_user_id)
                    username = f"@{user_entity.username}" if user_entity.username else f"User {target_user_id}"
                except:
                    username = f"User {target_user_id}"

                await message.reply(
                    f"**User Locked**\n\n"
                    f"**User:** {username}\n"
                    f"**Reason:** {reason}\n\n"
                    f"All messages from this user will be auto-deleted."
                )
            else:
                await message.reply("**Error:** Failed to lock user. Database error.")

        except Exception as e:
            logger.error(f"Error in lock command: {e}", exc_info=True)
            await message.reply(f"**Error:** {str(e)}")

    async def _handle_unlock_command(self, message, parts):
        """Handle /unlock command - unlock user"""
        if not message.is_group and not message.is_channel:
            await message.reply("**Unlock command only works in groups!**")
            return

        try:
            # Try to get user ID from different sources
            target_user_id = None

            # Method 1: Reply to message
            target_user_id = await self.lock_manager.extract_user_from_reply(message)

            # Method 2: From mention in message
            if not target_user_id:
                target_user_id = await self.lock_manager.extract_user_from_mention(self.client, message)

            # Method 3: From command argument (@username or ID)
            if not target_user_id:
                target_user_id = await self.lock_manager.parse_lock_command(self.client, message)

            if not target_user_id:
                await message.reply(
                    "**Usage:** `/unlock @username` or `/unlock <user_id>` or reply to user's message\n\n"
                    "**Examples:**\n"
                    "• `/unlock @user`\n"
                    "• `/unlock 123456789`\n"
                    "• Reply to user message with `/unlock`"
                )
                return

            # Unlock the user
            metadata = self.lock_manager.get_lock_metadata(message.chat_id, target_user_id)
            if metadata.get('requires_developer'):
                issuer_id = getattr(message, 'sender_id', None)
                if not issuer_id or not self.auth_manager.is_developer(issuer_id):
                    await message.reply(
                        "**Error:** Only bot developers can unlock this user after they attempted to lock a protected account."
                    )
                    return

            success = await self.lock_manager.unlock_user(message.chat_id, target_user_id)

            if success:
                try:
                    user_entity = await self.client.get_entity(target_user_id)
                    username = f"@{user_entity.username}" if user_entity.username else f"User {target_user_id}"
                except:
                    username = f"User {target_user_id}"

                await message.reply(
                    f"**User Unlocked**\n\n"
                    f"**User:** {username}\n\n"
                    f"User can now send messages normally."
                )
            else:
                await message.reply("**Error:** Failed to unlock user or user is not locked.")

        except Exception as e:
            logger.error(f"Error in unlock command: {e}", exc_info=True)
            await message.reply(f"**Error:** {str(e)}")

    async def _handle_locklist_command(self, message):
        """Handle /locklist command - show locked users"""
        if not message.is_group and not message.is_channel:
            await message.reply("**Lock list only works in groups!**")
            return

        try:
            locked_users = self.lock_manager.get_locked_users(message.chat_id)

            if not locked_users:
                await message.reply("**No locked users in this chat.**")
                return

            response = "**Locked Users in This Chat**\n\n"

            for user_id, data in locked_users.items():
                try:
                    user_entity = await self.client.get_entity(user_id)
                    username = f"@{user_entity.username}" if user_entity.username else f"User {user_id}"
                    name = user_entity.first_name or "Unknown"
                except:
                    username = f"User {user_id}"
                    name = "Unknown"

                reason = data.get('reason', 'No reason')
                response += f"• **{name}** ({username})\n  Reason: {reason}\n\n"

            response += f"**Total:** {len(locked_users)} user(s) locked"

            await message.reply(response)

        except Exception as e:
            logger.error(f"Error in locklist command: {e}", exc_info=True)
            await message.reply(f"**Error:** {str(e)}")

    async def _handle_tagall_command(self, message, parts):
        """Handle /tagall command - tag all members"""
        if not message.is_group and not message.is_channel:
            await message.reply("**Tag all only works in groups!**")
            return

        try:
            # Get custom message if provided
            custom_message = "Tagging all members..."
            if len(parts) > 1:
                custom_message = ' '.join(parts[1:])

            # Start tag all process
            success = await self.tag_manager.start_tag_all(
                self.client,
                message.chat_id,
                custom_message,
                message.sender_id
            )

            if success:
                await message.reply(
                    f"**Tag All Started**\n\n"
                    f"**Message:** {custom_message}\n\n"
                    f"Tagging all members... Use `/cancel` to stop."
                )
            else:
                # Check if already tagging
                if message.chat_id in self.tag_manager.active_tags:
                    await message.reply(
                        "**Tag all already in progress!**\n\n"
                        "Wait for current process to finish or use `/cancel` to stop it."
                    )
                else:
                    await message.reply("**Error:** Could not start tag all. No members found or insufficient permissions.")

        except Exception as e:
            logger.error(f"Error in tagall command: {e}", exc_info=True)
            await message.reply(f"**Error:** {str(e)}")

    async def _handle_cancel_command(self, message):
        """Handle /cancel command - cancel ongoing tag all"""
        if not message.is_group and not message.is_channel:
            await message.reply("**Cancel only works in groups!**")
            return

        try:
            success = await self.tag_manager.cancel_tag_all(message.chat_id)

            if success:
                await message.reply(
                    "**Tag All Cancelled**\n\n"
                    "The tagging process has been stopped."
                )
            else:
                await message.reply("**No active tag all process in this chat.**")

        except Exception as e:
            logger.error(f"Error in cancel command: {e}", exc_info=True)
            await message.reply(f"**Error:** {str(e)}")


async def main():
    bot = VBot()
    ok = await bot.initialize()
    if not ok:
        sys.exit(1)
    logger.info("VBot is up and running.")
    await asyncio.Future()  # run forever


if __name__ == "__main__":
    try:
        if uvloop is not None:
            asyncio.set_event_loop_policy(uvloop.EventLoopPolicy())
        asyncio.run(main())
    except KeyboardInterrupt:
        pass
<|MERGE_RESOLUTION|>--- conflicted
+++ resolved
@@ -19,11 +19,8 @@
 from datetime import datetime, timezone
 from functools import wraps
 from pathlib import Path
-<<<<<<< HEAD
 from typing import Any, Deque, Dict, Optional, List, Set, Tuple
-=======
 from typing import Any, Dict, Optional, List, Tuple
->>>>>>> be707e93
 
 try:
     import uvloop
