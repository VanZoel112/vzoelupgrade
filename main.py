#!/usr/bin/env python3
"""
VBot Python - Main Application
Vzoel Robot Music Bot with comprehensive features

Author: Vzoel Fox's
Version: 2.0.0 Python
"""

import asyncio
import io
import json
import logging
import mimetypes
import os
import random
import re
import sys
import time
from collections import deque
from dataclasses import dataclass
from datetime import datetime, timezone
from functools import wraps
from pathlib import Path
from typing import Any, Deque, Dict, List, Optional, Set, Tuple

try:
    import uvloop
except ImportError:  # pragma: no cover - optional dependency
    uvloop = None

# Import advanced logging system
from core.logger import setup_logging, vbot_logger

logger = logging.getLogger(__name__)

# Import configuration and validate
import config

# Import Telethon
from telethon import TelegramClient, events, Button, types, functions
from telethon.sessions import StringSession
from telethon.tl.types import MessageEntityMentionName
from telethon.tl.functions.bots import SetBotCommandsRequest
from telethon.tl.types import BotCommand, BotCommandScopeDefault
from telethon.utils import pack_bot_file_id
from telethon.errors import (
    ChatAdminRequiredError,
    MessageNotModifiedError,
    UserAlreadyParticipantError,
    UserPrivacyRestrictedError,
    UserNotMutualContactError,
    UserNotParticipantError,
)

# Import VBot modules
from core.auth_manager import AuthManager
from core.emoji_manager import EmojiManager
from core.music_manager import MusicManager
from core.database import Database
from core.branding import VBotBranding
from core.plugin_loader import PluginLoader
from modules.lock_manager import LockManager
from modules.tag_manager import TagManager
from modules.welcome_manager import WelcomeManager
from modules.github_sync import GitHubSync
from modules.privacy_manager import PrivacyManager


@dataclass
class CommandStatus:
    """Context information for an in-flight command."""

    start_time: datetime
    status_message: Optional[object] = None


class VBot:
    """Main VBot application class"""

    def __init__(self):
        self.client = None
        self.assistant_client = None  # Assistant for voice chat streaming
        self.assistant_user = None
        self.music_manager = None  # Will be initialized after client

        # Initialize database (core persistence layer)
        self.database = Database()

        # Track startup time for diagnostics
        self.start_time = None

        # Initialize managers with database
        self.auth_manager = AuthManager()
        self.emoji_manager = EmojiManager()
        self.lock_manager = LockManager(self.database)
        self.tag_manager = TagManager()
        self.welcome_manager = WelcomeManager(self.database)
        self.github_sync = GitHubSync()
        self.privacy_manager = PrivacyManager()
        self._command_context: Dict[int, CommandStatus] = {}
        self.plugin_loader = PluginLoader(
            enabled_plugins=getattr(config, "ENABLED_PLUGINS", None),
            disabled_plugins=getattr(config, "DISABLED_PLUGINS", None),
        )
        self._tag_prefixes = (".", "/", "+")
        self._tag_start_commands = {f"{prefix}t" for prefix in self._tag_prefixes}
        self._tag_stop_commands = {f"{prefix}c" for prefix in self._tag_prefixes}
        prefix_dev = getattr(config, "PREFIX_DEV", ".") or "."
        self._dot_tag_command = (prefix_dev + "t").lower()
        self._help_pages = self._build_help_pages()
        self._music_logo_file_id = self._coerce_music_logo_id(
            getattr(config, "MUSIC_LOGO_FILE_ID", "")
        )
        self._music_logo_file_path = self._coerce_music_logo_path(
            getattr(config, "MUSIC_LOGO_FILE_PATH", "")
        )
        self._music_logo_file_id = getattr(config, "MUSIC_LOGO_FILE_ID", "")
        self._project_root = Path(__file__).resolve().parent
        try:
            self._config_root = Path(config.__file__).resolve().parent
        except Exception:
            self._config_root = self._project_root
        self._visualizer_levels = "▁▂▃▄▅▆▇█"
        self._visualizer_width = getattr(config, "MUSIC_VISUALIZER_WIDTH", 18)
        self._admin_sync_cache: Dict[int, float] = {}
        self._admin_sync_interval = getattr(config, "GROUP_ADMIN_SYNC_INTERVAL", 600)
        self._premium_wrapper_ids: Set[int] = set()
        self._premium_wrapper_id_queue: Deque[int] = deque()
        self._premium_wrapper_id_limit = 4096
        self._assistant_joined_chats: Set[int] = set()
        self._assistant_join_failed_chats: Set[int] = set()

    async def initialize(self):
        """Initialize VBot"""
        try:
            # Validate configuration
            if not config.validate_config():
                return False

            # Initialize Telegram client
            self.client = TelegramClient(
                "vbot_session",
                config.API_ID,
                config.API_HASH
            )

            await self.client.start(bot_token=config.BOT_TOKEN)

            # Get bot info
            me = await self.client.get_me()

            # Record bot start time (UTC)
            self.start_time = datetime.now(timezone.utc)

            # Setup advanced logging system with Telegram & SQL integration
            await setup_logging(self.client)

            # Log startup with bot info
            bot_info = {
                'first_name': me.first_name,
                'username': me.username,
                'user_id': me.id
            }
            await vbot_logger.log_startup(bot_info)

            logger.info(f"🎵 VBot started successfully!")
            logger.info(f"Bot: {me.first_name} (@{me.username})")

            # Initialize Assistant Client (for voice chat streaming)
            if config.STRING_SESSION and config.STRING_SESSION.strip():
                try:
                    logger.info("🔄 Initializing assistant client for voice chat streaming...")
                    self.assistant_client = TelegramClient(
                        StringSession(config.STRING_SESSION),
                        config.API_ID,
                        config.API_HASH
                    )
                    await self.assistant_client.start()
                    try:
                        self.assistant_user = await self.assistant_client.get_me()
                    except Exception as assistant_info_error:
                        logger.warning(
                            "Tidak bisa mengambil informasi akun asisten: %s",
                            assistant_info_error,
                        )
                        self.assistant_user = None
                except Exception as exc:
                    logger.error(f"Failed to initialize assistant client: {exc}")
                    self.assistant_client = None
                    self.assistant_user = None

            # Initialize Music Manager
            self.music_manager = MusicManager(self.client, self.assistant_client)
            await self.music_manager.start()

            # Register handlers
            self.client.add_event_handler(self._handle_message, events.NewMessage)
            self.client.add_event_handler(self._handle_callback, events.CallbackQuery)

            # Setup bot commands
            await self._setup_bot_commands()

            # Load plugins dynamically
            loaded_plugins = await self.plugin_loader.load_plugins(self)
            if loaded_plugins:
                logger.info("Loaded plugins: %s", ", ".join(loaded_plugins))
            else:
                logger.info("No plugins loaded")

            # Start background GitHub auto push if enabled
            self.github_sync.start_auto_push_loop()

            logger.info("VBot initialization complete")
            return True

        except Exception as e:
            logger.error(f"Initialization error: {e}", exc_info=True)
            return False

    async def _setup_bot_commands(self):
        """Configure command suggestions for the bot"""
        try:
            commands = [
                # Core
                BotCommand(command="start", description="System overview and welcome"),
                BotCommand(command="help", description="Complete command reference"),
                BotCommand(command="about", description="System information"),

                # Music commands
                BotCommand(command="play", description="Play Mp3/audio from YouTube/Spotify/link"),
                BotCommand(command="vplay", description="Play mp4/webm video"),
                BotCommand(command="pause", description="Pause musik"),
                BotCommand(command="resume", description="Resume musik"),
                BotCommand(command="skip", description="Skip ke lagu berikutnya"),
                BotCommand(command="stop", description="Stop & clear queue"),
                BotCommand(command="queue", description="Lihat antrian"),
                BotCommand(command="shuffle", description="Acak queue"),
                BotCommand(command="loop", description="Loop mode (off/current/all)"),
                BotCommand(command="seek", description="Jump ke waktu tertentu"),
                BotCommand(command="volume", description="Adjust volume (0-200)"),

                # Admin commands
                BotCommand(command="pm", description="Promote user to admin"),
                BotCommand(command="dm", description="Demote user from admin"),
                BotCommand(command="t", description="Tag semua anggota secara bertahap"),
                BotCommand(command="c", description="Hentikan proses tag massal"),
                BotCommand(command="lock", description="Lock user (auto-delete)"),
                BotCommand(command="unlock", description="Unlock user"),
                BotCommand(command="locklist", description="Show locked users"),
                BotCommand(command="ping", description="Check bot responsiveness"),
            ]

            await self.client(SetBotCommandsRequest(
                scope=BotCommandScopeDefault(),
                lang_code='en',
                commands=commands
            ))

            logger.info("Bot command suggestions configured")

        except Exception as e:
            logger.error(f"Failed to setup bot commands: {e}")
            # Non-critical, continue anyway

    async def _handle_message(self, event):
        """Handle incoming messages"""
        try:
            message = event.message

            # Skip if no text
            if not message.text:
                return

            # Check for locked users (auto-delete)
            if config.ENABLE_LOCK_SYSTEM:
                deleted = await self.lock_manager.process_message_for_locked_users(
                    self.client, message
                )
                if deleted:
                    return

            # Enable premium emoji responses for this user
            self._prepare_premium_wrappers(message, getattr(message, "sender_id", None))

            # Handle commands
            if message.text.startswith(('.', '/', '+', '#')):
                await self._handle_command(message)

        except Exception as e:
            logger.error(f"Error handling message: {e}")

    async def _prepare_premium_arguments(
        self,
        args: Tuple[Any, ...],
        kwargs: Dict[str, Any],
        user_id: Optional[int],
    ) -> Tuple[Tuple[Any, ...], Dict[str, Any]]:
        """Convert textual arguments for premium users when needed."""

        new_args = args
        new_kwargs = dict(kwargs)
        text_arg, location = self._extract_text_argument(new_args, new_kwargs)

        if isinstance(text_arg, str):
            converted = await self._convert_for_user(text_arg, user_id)
            if isinstance(converted, str) and converted != text_arg and location:
                new_args, new_kwargs = self._apply_text_argument(
                    new_args, new_kwargs, location, converted
                )

        return new_args, new_kwargs

    def _register_wrapped_message(self, message_obj) -> bool:
        """Record that a message has premium wrappers to avoid double wrapping."""

        try:
            setattr(message_obj, "_premium_hooks_applied", True)
            return True
        except AttributeError:
            message_id = id(message_obj)
            if message_id in self._premium_wrapper_ids:
                return False
            self._premium_wrapper_ids.add(message_id)
            self._premium_wrapper_id_queue.append(message_id)
            while len(self._premium_wrapper_id_queue) > self._premium_wrapper_id_limit:
                old_id = self._premium_wrapper_id_queue.popleft()
                self._premium_wrapper_ids.discard(old_id)
            return True

    def _prepare_premium_wrappers(self, message_obj, user_id: Optional[int]) -> None:
        """Wrap reply/edit helpers so bot responses honour premium emojis."""

        if (
            not config.ENABLE_PREMIUM_EMOJI
            or not isinstance(user_id, int)
            or user_id <= 0
            or message_obj is None
        ):
            return

        if getattr(message_obj, "_premium_hooks_applied", False):
            return

        if id(message_obj) in self._premium_wrapper_ids:
            return

        if not self._register_wrapped_message(message_obj):
            return

        original_reply = getattr(message_obj, "reply", None)
        if callable(original_reply):

            @wraps(original_reply)
            async def reply_with_premium(*args, **kwargs):
                patched_args, patched_kwargs = await self._prepare_premium_arguments(
                    args, kwargs, user_id
                )
                result = await original_reply(*patched_args, **patched_kwargs)
                self._propagate_premium_wrappers(result, user_id)
                return result

            message_obj.reply = reply_with_premium  # type: ignore[assignment]

        original_edit = getattr(message_obj, "edit", None)
        if callable(original_edit):

            @wraps(original_edit)
            async def edit_with_premium(*args, **kwargs):
                patched_args, patched_kwargs = await self._prepare_premium_arguments(
                    args, kwargs, user_id
                )
                result = await original_edit(*patched_args, **patched_kwargs)
                self._propagate_premium_wrappers(result, user_id)
                return result

            message_obj.edit = edit_with_premium  # type: ignore[assignment]

    def _propagate_premium_wrappers(self, result, user_id: Optional[int]) -> None:
        """Apply premium wrappers to any messages returned by helper calls."""

        if not result:
            return

        if isinstance(result, list):
            for item in result:
                self._prepare_premium_wrappers(item, user_id)
        else:
            self._prepare_premium_wrappers(result, user_id)

    @staticmethod
    def _extract_text_argument(
        args: Tuple[Any, ...], kwargs: Dict[str, Any]
    ) -> Tuple[Optional[str], Optional[Tuple[str, Any]]]:
        """Locate textual arguments passed to Telethon helpers."""

        if args:
            value = args[0]
            return (value if isinstance(value, str) else None), ("args", 0)

        for key in ("message", "text"):
            if key in kwargs:
                value = kwargs[key]
                return (value if isinstance(value, str) else None), ("kwargs", key)

        return None, None

    @staticmethod
    def _apply_text_argument(
        args: Tuple[Any, ...],
        kwargs: Dict[str, Any],
        location: Optional[Tuple[str, Any]],
        new_text: str,
    ) -> Tuple[Tuple[Any, ...], Dict[str, Any]]:
        """Replace text in args/kwargs based on the provided location descriptor."""

        if not location:
            return args, kwargs

        target_type, target_key = location
        if target_type == "args":
            items = list(args)
            items[int(target_key)] = new_text
            return tuple(items), kwargs

        kwargs[str(target_key)] = new_text
        return args, kwargs

    async def _convert_for_user(
        self, text: Optional[str], user_id: Optional[int]
    ) -> Optional[str]:
        """Convert plain emoji text to premium equivalents for specific users."""

        if (
            not isinstance(text, str)
            or not isinstance(user_id, int)
            or user_id <= 0
            or not config.ENABLE_PREMIUM_EMOJI
        ):
            return text

        return await self.emoji_manager.process_message_emojis(
            self.client, text, user_id
        )

    async def _send_premium_message(
        self,
        chat_id: int,
        text: str,
        *,
        reply_to: Optional[int] = None,
        user_id: Optional[int] = None,
        **kwargs: Any,
    ):
        """Send a message while honouring premium emoji mappings."""

        if "caption" in kwargs:
            logger.debug("Dropping unsupported caption argument from send_message call")
            kwargs.pop("caption")

        prepared = await self._convert_for_user(text, user_id)
        result = await self.client.send_message(
            chat_id,
            prepared if isinstance(prepared, str) else text,
            reply_to=reply_to,
            **kwargs,
        )
        self._propagate_premium_wrappers(result, user_id)
        return result

    async def _handle_callback(self, event):
        """Handle inline button callbacks"""
        try:
            data = event.data.decode('utf-8')

            # Help main callback
            if data.startswith("help:page:"):
                await self._handle_help_navigation(event, data)

            # About callback
            elif data == "about":
                await event.answer("Loading about info...")
                me = await self.client.get_me()
                about_text = f"""
**About VBot Music Bot**

**Bot Info:**
• Name: {me.first_name}
• Username: @{me.username}
• Version: 2.0.0 Python

**Features:**
• Multi-platform music (YouTube/Spotify)
• Video streaming support
• Smart queue management
• Admin & group controls
• Session generator
• Lock & privacy system

**Technology:**
• Python 3.x
• Telethon (MTProto)
• Pytgcalls (Voice Chat)
• yt-dlp (Download)

**Developer:**
• Vzoel Fox's
• Contact: @VzoelFoxs

**VBot Python v2.0.0**
"""
                await event.edit(VBotBranding.wrap_message(about_text, include_footer=False))

            # Branding info callback
            elif data == "branding:info":
                media_path, caption = VBotBranding.get_branding_media()

                if media_path:
                    await event.answer("Mengirim branding resmi VBot...")
                    await event.respond(file=str(media_path), caption=caption)
                else:
                    await event.answer(
                        "Branding image belum tersedia di server bot.",
                        alert=True,
                    )
                    await event.edit(VBotBranding.get_branding_missing_notice())

            # Session generator callbacks (disabled - use /gensession command directly)
            # elif data == "start_gensession":
            #     # Check if in private chat
            #     if not event.is_private:
            #         await event.answer("Session generator hanya bisa di private chat!", alert=True)
            #         return
            #
            #     # Redirect to /gensession command
            #     me = await self.client.get_me()
            #     await event.answer("Starting session generator...")
            #     redirect_text = (
            #         "**Session String Generator**\n\n"
            #         "Untuk memulai, silakan ketik:\n"
            #         "`/gensession`\n\n"
            #         "atau klik tombol di bawah untuk memulai."
            #     )
            #     buttons = [[Button.inline("Start Generator", b"run_gensession")]]
            #     await event.edit(redirect_text, buttons=buttons)
            #
            # # Run session generator
            # elif data == "run_gensession":
            #     if hasattr(self, 'session_generator'):
            #         # Create a mock event for the generator
            #         await event.answer("Memulai generator...")
            #         # Trigger the generator
            #         await event.respond("/gensession")
            #     else:
            #         await event.answer("Session generator plugin tidak aktif!", alert=True)

            # Music playback callbacks
            elif data.startswith("music:"):
                await self._handle_music_callback(event, data)

            else:
                await event.answer("Unknown callback")

        except Exception as e:
            logger.error(f"Error handling callback: {e}")
            await event.answer("Error processing request", alert=True)

    async def _handle_command(self, message):
        """Handle bot commands"""
        start_time = datetime.now()
        message_id = getattr(message, "id", None)
        if message_id is not None:
            self._command_context[message_id] = CommandStatus(start_time=start_time)
        command_text = message.text.lower()

        command_success = False
        error_message: Optional[str] = None

        try:
            command_parts = command_text.split()
            command = command_parts[0]

            # Strip @botname from command (e.g., /start@vmusic_vbot -> /start)
            if '@' in command:
                command = command.split('@')[0]
                command_parts[0] = command

            if self.plugin_loader:
                if await self.plugin_loader.dispatch_command(
                    command, message, command_parts
                ):
                    command_success = True
                    return
                if self.plugin_loader.handles_command(command):
                    command_success = True
                    return

            command_type = self.auth_manager.get_command_type(command_text)

            # Keep admin snapshots fresh so each group maintains its own list
            if (
                command_type == "admin"
                and (message.is_group or message.is_channel)
                and message.chat_id is not None
            ):
                await self._ensure_group_admin_sync(message.chat_id)

            # Check permissions
            has_permission = await self.auth_manager.check_permissions(
                self.client, message.sender_id, message.chat_id, command_text
            )

            if not has_permission:
                error_msg = self.auth_manager.get_permission_error_message(command_type)
                error_message = "Permission denied"

                if config.ENABLE_PRIVACY_SYSTEM:
                    await self.privacy_manager.process_private_command(
                        self.client, message, error_msg
                    )
                else:
                    await message.reply(
                        VBotBranding.format_error(error_msg)
                    )
                return

            # Pre-run visual phases
            status_message = None
            if message_id is not None:
                status_message = await self._run_command_edit_phases(message, command)
                command_status = self._command_context.get(message_id)
                if command_status:
                    command_status.status_message = status_message

            # Persist confirmed admins after successful permission check
            if (
                command_type == "admin"
                and (message.is_group or message.is_channel)
                and message.chat_id is not None
            ):
                try:
                    if await self.auth_manager.is_admin_in_chat(
                        self.client, message.sender_id, message.chat_id
                    ):
                        self.database.add_group_admin(message.chat_id, message.sender_id)
                except Exception as perm_error:
                    logger.debug(
                        "Failed to refresh admin cache for chat %s: %s",
                        message.chat_id,
                        perm_error,
                    )

            # Route commands
            await self._route_command(message, command, command_parts)
            command_success = True

        except Exception as e:
            # Log error with full context
            if error_message is None:
                error_message = str(e)
            await vbot_logger.log_error(
                e,
                context=f"Command execution: {command_text}",
                user_id=message.sender_id,
                send_to_telegram=True
            )

            command_status = self._command_context.get(message_id) if message_id is not None else None
            status_message = command_status.status_message if command_status else None
            if status_message:
                try:
                    await status_message.edit(
                        VBotBranding.format_error(f"{command_text} failed: {str(e)}")
                    )
                except Exception as edit_error:
                    logger.debug(f"Failed to update status message: {edit_error}")

        finally:
            execution_time = (datetime.now() - start_time).total_seconds()
            await vbot_logger.log_command(
                message.sender_id,
                command_text,
                success=command_success,
                execution_time=execution_time,
                error=error_message,
            )
            self._finalize_command_status(message_id)

    def _finalize_command_status(self, message_id: Optional[int]):
        """Remove command context for a completed message."""

        if message_id is None:
            return

        self._command_context.pop(message_id, None)

    async def _route_command(self, message, command, parts):
        """Route commands to appropriate handlers"""
        try:
            # Basic bot commands
            if command in ['/start', '/help']:
                await self._handle_start_command(message)
            elif command == '/about':
                await self._handle_about_command(message)
            elif command == '/ping':
                await self._handle_ping_command(message)

            # Owner/Developer commands (+ prefix)
            elif command == '+add':
                await self._handle_add_permission_command(message, parts)
            elif command == '+del':
                await self._handle_del_permission_command(message, parts)
            elif command == '+setwelcome':
                await self._handle_setwelcome_command(message, parts)
            elif command == '+backup':
                await self._handle_backup_command(message, parts)

            # Admin commands for user management (/ prefix)
            elif command == '/pm':
                await self._handle_promote_command(message, parts)
            elif command == '/dm':
                await self._handle_demote_command(message, parts)
            elif command in ['/adminlist', '/admins']:
                await self._handle_adminlist_command(message)

            # Music commands (slash prefix)
            elif command in ['/play', '/p']:
                await self._handle_music_command(message, parts, audio_only=True)
            elif command in ['/vplay', '/vp']:
                await self._handle_music_command(message, parts, audio_only=False)
            elif command == '/pause':
                await self._handle_pause_command(message)
            elif command == '/resume':
                await self._handle_resume_command(message)
            elif command == '/skip':
                await self._handle_skip_command(message)
            elif command == '/stop':
                await self._handle_stop_command(message)
            elif command == '/queue':
                await self._handle_queue_command(message)
            elif command == '/shuffle':
                await self._handle_shuffle_command(message)
            elif command == '/loop':
                await self._handle_loop_command(message, parts)
            elif command == '/seek':
                await self._handle_seek_command(message, parts)
            elif command == '/volume':
                await self._handle_volume_command(message, parts)

            # Lock system
            elif command == '/lock':
                await self._handle_lock_command(message, parts)
            elif command == '/unlock':
                await self._handle_unlock_command(message, parts)
            elif command == '/locklist':
                await self._handle_locklist_command(message)

            # Tag system
            elif command in self._tag_start_commands:
                await self._handle_tag_command(message)
            elif command in self._tag_stop_commands:
                await self._handle_tag_cancel_command(message)
            elif command == '/cancel' and not (message.is_group or message.is_channel):
                # Biarkan generator session dan alur lainnya menangani /cancel di private chat
                return
            elif command == self._dot_tag_command:
                await self._handle_dot_tag_command(message)
            elif command == '/cancel':
                await self._handle_cancel_command(message)

            # Help command (available to all)
            elif command in ['/help', '#help']:
                await self._handle_help_command(message)
            elif command == '#rules':
                await self._handle_rules_command(message)
            elif command == '#session':
                await self._handle_session_command(message)

            # JSON/metadata helper
            elif command in ['/showjson', '.showjson', '+showjson']:
                await self._handle_showjson_command(message)
            elif command in ['/getfileid', '.getfileid', '+getfileid']:
                await self._handle_getfileid_command(message)

            # Music branding configuration
            elif command in ['/setlogo', '+setlogo']:
                await self._handle_setlogo_command(message, parts)

            # Admin commands
            elif command in ['.stats', '.status']:
                await self._handle_stats_command(message)

            else:
                # Unknown command
                await self._reply_with_branding(
                    message,
                    (
                        f"Unknown command: {command}\n\n"
                        "Type /start to see available commands."
                    ),
                    include_footer=False,
                )

        except Exception as e:
            logger.error(f"Error routing command {command}: {e}")
            await message.reply(VBotBranding.format_error(f"Command error: {str(e)}"))

    @staticmethod
    def _format_branded(
        content: str,
        *,
        include_header: bool = True,
        include_footer: bool = True,
    ) -> str:
        """Apply standard VBot branding to outgoing messages."""
        return VBotBranding.wrap_message(
            content,
            include_header=include_header,
            include_footer=include_footer,
        )

    async def _reply_with_branding(
        self,
        message,
        content: str,
        *,
        include_header: bool = True,
        include_footer: bool = True,
        **kwargs,
    ):
        """Reply to a message with branded content."""
        return await message.reply(
            self._format_branded(
                content,
                include_header=include_header,
                include_footer=include_footer,
            ),
            **kwargs,
        )

    async def _run_command_edit_phases(self, message, command):
        """Display a simple 4-phase status update for any command"""
        phases = [
            "wait..",
            "processing..",
            "initializing..",
            "ok...",
        ]

        try:
            status_message = await self._reply_with_branding(
                message,
                phases[0],
                include_footer=False,
            )
        except Exception as reply_error:
            logger.debug(f"Unable to send status message: {reply_error}")
            return None

        for phase_text in phases[1:]:
            await asyncio.sleep(0.5)
            try:
                await status_message.edit(
                    self._format_branded(phase_text, include_footer=False)
                )
            except Exception as edit_error:
                logger.debug(f"Failed to edit status message: {edit_error}")
                break

        return status_message

    @staticmethod
    def _format_timedelta(delta):
        """Format timedelta for human-readable output"""
        total_seconds = int(delta.total_seconds())
        days, remainder = divmod(total_seconds, 86400)
        hours, remainder = divmod(remainder, 3600)
        minutes, seconds = divmod(remainder, 60)

        parts = []
        if days:
            parts.append(f"{days}d")
        if hours or parts:
            parts.append(f"{hours}h")
        if minutes or parts:
            parts.append(f"{minutes}m")
        parts.append(f"{seconds}s")

        return " ".join(parts)

    async def _handle_ping_command(self, message):
        """Handle /ping command accessible to all roles"""
        message_id = getattr(message, "id", None)
        command_status = self._command_context.get(message_id) if message_id is not None else None
        status_message = command_status.status_message if command_status else None

        now = datetime.now(timezone.utc)
        message_time = message.date
        if isinstance(message_time, datetime) and message_time.tzinfo is None:
            message_time = message_time.replace(tzinfo=timezone.utc)

        latency_ms = (now - message_time).total_seconds() * 1000

        processing_ms = None
        if command_status and isinstance(command_status.start_time, datetime):
            processing_ms = (datetime.now() - command_status.start_time).total_seconds() * 1000

        uptime_text = "Unknown"
        if isinstance(self.start_time, datetime):
            uptime_text = self._format_timedelta(now - self.start_time)

        result_lines = [
            "**Pong!**",
            f"**Latency:** `{latency_ms:.2f} ms`",
        ]

        if processing_ms is not None:
            result_lines.append(f"**Processing:** `{processing_ms:.2f} ms`")

        result_lines.append(f"**Uptime:** `{uptime_text}`")

        result_text = VBotBranding.wrap_message("\n".join(result_lines), include_footer=False)

        if status_message:
            try:
                await status_message.edit(result_text)
                return
            except Exception as edit_error:
                logger.debug(f"Failed to update ping status message: {edit_error}")

        await message.reply(result_text)

    async def _handle_start_command(self, message):
        """Handle /start and /help commands"""
        try:
            # Get bot info
            me = await self.client.get_me()
            bot_username = me.username or "VBot"

            # Build welcome message
            welcome_text = f"""
**Welcome to {me.first_name}!**

**VBot Music Bot** - Full-featured Telegram music bot

**Quick Start:**
• `/play <query>` - Play audio from YouTube/Spotify
• `/vplay <query>` - Play video
• `/queue` - Show current queue
• `/help` - Show all commands

**Features:**
• YouTube & Spotify support
• Voice chat streaming
• Queue management
• Admin controls
• Session generator

**Get Started:**
Type `/help` for complete command list or just send a song name!

**VBot Python v2.0.0**
By Vzoel Fox's
"""

            # Different buttons for private vs group
            if message.is_private:
                # Private chat buttons: Add to Group, Help
                buttons = [
                    [
                        Button.url("Add to Group", f"https://t.me/{bot_username}?startgroup=true"),
                        Button.inline("Help", f"help:page:0".encode())
                    ]
                ]
            else:
                # Group chat buttons: VBOT info toggle, Help
                buttons = [
                    [
                        Button.inline("VBOT", b"branding:info"),
                        Button.inline("Help", f"help:page:0".encode())
                    ]
                ]

            caption = VBotBranding.wrap_message(welcome_text, include_footer=False)
            sent = await self._send_music_logo_message(
                message.chat_id,
                caption,
                buttons=buttons,
                reply_to=getattr(message, "id", None),
            )
            if not sent:
                await message.reply(caption, buttons=buttons)

        except Exception as e:
            logger.error(f"Error in start command: {e}")
            await self._reply_with_branding(
                message,
                "Welcome to VBot!\n\nType /help for commands.",
                include_footer=False,
            )

    def _build_help_pages(self) -> List[Dict[str, object]]:
        """Define help sections for slash commands."""

        tag_start_display = " / ".join(f"`{prefix}t`" for prefix in self._tag_prefixes)
        tag_stop_display = " / ".join(f"`{prefix}c`" for prefix in self._tag_prefixes)

        return [
            {
                "label": "Music",
                "title": "Music Playback",
                "commands": [
                    ("`/play <query>`", "Putar audio dari pencarian (alias: `/p`)"),
                    ("`/vplay <query>`", "Putar video atau streaming visual (alias: `/vp`)"),
                    ("`/pause`", "Jeda lagu yang sedang diputar"),
                    ("`/resume`", "Lanjutkan pemutaran yang dijeda"),
                    ("`/skip`", "Lewati ke lagu berikutnya"),
                    ("`/stop`", "Hentikan musik dan hapus antrean"),
                    ("`/queue`", "Tampilkan antrean yang sedang aktif"),
                    ("`/shuffle`", "Acak urutan antrean"),
                    ("`/loop <off/current/all>`", "Atur mode pengulangan"),
                    ("`/seek <detik>`", "Loncat ke posisi tertentu"),
                    ("`/volume <0-200>`", "Atur volume streaming"),
                ],
            },
            {
                "label": "Admin",
                "title": "Administrasi & Moderasi",
                "commands": [
                    ("`/pm @user <title>`", "Promosikan anggota menjadi admin"),
                    ("`/dm @user`", "Turunkan admin menjadi member"),
                    ("`/adminlist`", "Lihat daftar admin (alias: `/admins`)"),
                    ("`/lock @user`", "Kunci pengguna agar pesannya dihapus otomatis"),
                    ("`/unlock @user`", "Buka kunci pengguna"),
                    ("`/locklist`", "Daftar pengguna yang terkunci"),
                    (f"{tag_start_display} [batch] <text>", "Mention semua anggota via edit batch"),
                    (f"{tag_stop_display}", "Batalkan penandaan massal"),
                    (f"`{self._dot_tag_command} [batch] <text>`", "Mention semua anggota via edit batch"),
                    ("`/cancel`", "Batalkan penandaan massal"),
                ],
            },
            {
                "label": "Bot",
                "title": "Informasi Bot & Utilitas",
                "commands": [
                    ("`/start`", "Tampilkan menu utama bot"),
                    ("`/help`", "Buka panduan interaktif ini"),
                    ("`/about`", "Informasi detail mengenai bot"),
                    ("`/ping`", "Cek latensi & uptime"),
                ],
            },
        ]

    def _render_help_page(self, page_index: int) -> Tuple[str, List[List[Button]]]:
        """Render help page text and inline keyboard for navigation."""

        if not self._help_pages:
            fallback = VBotBranding.wrap_message("Tidak ada data bantuan.", include_footer=False)
            return fallback, []

        total_pages = len(self._help_pages)
        current_index = page_index % total_pages
        page = self._help_pages[current_index]

        lines = [f"**{page['title']}**", ""]
        for command, description in page.get("commands", []):
            lines.append(f"• {command} - {description}")

        lines.append("")
        lines.append(f"_Halaman {current_index + 1}/{total_pages}_")

        text = VBotBranding.wrap_message("\n".join(lines), include_footer=False)

        toggle_row: List[Button] = []
        for idx, section in enumerate(self._help_pages):
            label_prefix = "Aktif | " if idx == current_index else ""
            toggle_row.append(
                Button.inline(
                    f"{label_prefix}{section['label']}",
                    f"help:page:{idx}".encode()
                )
            )

        navigation_row = [
            Button.inline("Sebelumnya", f"help:page:{(current_index - 1) % total_pages}".encode()),
            Button.url("FOUNDER", "https://t.me/VZLfxs"),
            Button.inline("Berikutnya", f"help:page:{(current_index + 1) % total_pages}".encode()),
        ]

        return text, [toggle_row, navigation_row]

    async def _send_help_page(self, message, page_index: int):
        """Send the interactive help page to a chat."""

        text, buttons = self._render_help_page(page_index)
        await message.reply(text, buttons=buttons if buttons else None)

    async def _handle_help_navigation(self, event, data: str):
        """Handle inline navigation between help pages."""

        try:
            _, _, page_str = data.partition("help:page:")
            page_index = int(page_str) if page_str.isdigit() else 0
        except ValueError:
            page_index = 0

        text, buttons = self._render_help_page(page_index)

        try:
            await event.edit(text, buttons=buttons if buttons else None)
        except Exception as edit_error:
            logger.debug(f"Failed to edit help message: {edit_error}")
        finally:
            try:
                await event.answer()
            except Exception:
                pass

    async def _handle_help_command(self, message):
        """Handle /help command - show all commands"""
        try:
            await self._send_help_page(message, 0)

        except Exception as e:
            logger.error(f"Error in help command: {e}")
            await self._reply_with_branding(
                message,
                "Help system error. Please contact support.",
            )

    async def _handle_about_command(self, message):
        """Handle /about command - show bot info"""
        try:
            # Calculate uptime
            uptime_text = "Unknown"
            if self.start_time:
                now = datetime.now(timezone.utc)
                uptime_text = self._format_timedelta(now - self.start_time)

            # Get bot info
            me = await self.client.get_me()

            about_text = f"""
**About VBot**

**Bot Information:**
• Name: {me.first_name}
• Username: @{me.username}
• Version: 2.0.0 Python
• Uptime: {uptime_text}

**Features:**
• Music streaming (YouTube/Spotify)
• Voice chat support
• Group management tools
• Session string generator
• Premium emoji system
• Advanced logging

**Technology:**
• Python 3.11+
• Telethon (MTProto)
• yt-dlp for downloads
• PyTgCalls for streaming

**Developer:**
• Vzoel Fox's
• @VZLfxs

**Support:**
Contact @VZLfxs for support & inquiries

**License:**
© 2025 Vzoel Fox's Lutpan
"""

            buttons = [
                [
                    Button.url("Developer", "https://t.me/VZLfxs")
                ]
            ]

            caption = VBotBranding.wrap_message(about_text, include_footer=False)
            sent = await self._send_music_logo_message(
                message.chat_id,
                caption,
                buttons=buttons,
                reply_to=getattr(message, "id", None),
            )
            if not sent:
                await message.reply(caption, buttons=buttons)

        except Exception as e:
            logger.error(f"Error in about command: {e}")
            await self._reply_with_branding(
                message,
                "VBot v2.0.0 by Vzoel Fox's",
                include_footer=False,
            )

    async def _collect_metadata_for_developer(
        self,
        message,
        *,
        require_premium: bool,
        missing_reply_message: str,
    ) -> Optional[Tuple[Dict[str, Any], Dict[str, List[str]], int, object]]:
        """Validate permissions and collect metadata from a replied message."""

        sender_id = getattr(message, "sender_id", 0)
        if not self.auth_manager.is_developer(sender_id):
            await message.reply(
                VBotBranding.format_error("Perintah ini hanya untuk developer.")
            )
            return None

        if require_premium and not await self.emoji_manager.is_user_premium(
            self.client, sender_id
        ):
            await message.reply(
                VBotBranding.format_error(
                    "Fitur mapping premium membutuhkan akun Telegram Premium."
                )
            )
            return None

        reply = await message.get_reply_message()
        if not reply:
            await self._reply_with_branding(
                message,
                missing_reply_message,
                include_footer=False,
            )
            return None

        metadata = await self._extract_message_metadata(reply)
        new_mappings = self.emoji_manager.record_mapping_from_metadata(metadata)
        return metadata, new_mappings, sender_id, reply

    async def _handle_showjson_command(self, message):
        """Return structured metadata for the replied message."""

        try:
            result = await self._collect_metadata_for_developer(
                message,
                require_premium=True,
                missing_reply_message="Balas ke pesan atau media yang ingin dianalisis dengan perintah ini.",
            )
            if not result:
                return

            metadata, new_mappings, sender_id, _ = result

            response_lines = []
            if new_mappings:
                response_lines.append("Mapping emoji premium berhasil diperbarui otomatis!")
                for standard, values in new_mappings.items():
                    if standard == "__pool__":
                        for emoji in values:
                            response_lines.append(f"• Ditambahkan ke pool: {emoji}")
                    else:
                        preview = " / ".join(values)
                        response_lines.append(f"• {standard} → {preview}")
            else:
                response_lines.append("Tidak ada emoji premium baru yang dapat dipetakan dari pesan ini.")

            random_premium = self.emoji_manager.get_random_premium_emoji()
            if random_premium:
                response_lines.append("")
                response_lines.append(f"Emoji premium acak: {random_premium}")

            await message.reply(VBotBranding.format_success("\n".join(response_lines)))

            await self._deliver_json_metadata(
                message.chat_id,
                message.id,
                metadata,
                requester_id=sender_id,
            )

        except Exception as exc:
            logger.error(f"showjson command failed: {exc}", exc_info=True)
            await message.reply(VBotBranding.format_error(f"Gagal mengambil metadata: {exc}"))

    async def _handle_getfileid_command(self, message):
        """Show quick metadata summary and JSON dump for a replied message."""

        try:
            result = await self._collect_metadata_for_developer(
                message,
                require_premium=False,
                missing_reply_message="Balas ke pesan yang ingin dianalisis untuk mendapatkan file_id.",
            )
            if not result:
                return

            metadata, new_mappings, sender_id, reply = result

            text_value = metadata.get("text") or ""
            media_type = metadata.get("media_type") or "text"
            custom_emojis = metadata.get("custom_emojis") or []
            entities = getattr(reply, "entities", None) or []

            summary_lines = [
                "🤩 **MESSAGE JSON ANALYSIS**",
                "",
                f"🎚 **Message ID:** `{metadata.get('message_id')}`",
                f"👽 **Chat ID:** `{metadata.get('chat_id')}`",
                f"⚙️ **Date:** `{metadata.get('date') or '-'}`",
                "",
                "👍 **Analytics:**",
                f"  • Text: {'Yes' if text_value else 'No'} (`{len(text_value)}` chars)",
                f"  • Media: {'Yes' if media_type != 'text' else 'No'} (`{media_type}`)",
                f"  • Emojis: {len(custom_emojis)} total",
                f"  • Entities: {len(entities)} total",
            ]

            if new_mappings:
                summary_lines.append("")
                summary_lines.append("✨ **Emoji Mapping Update:**")
                for standard, values in new_mappings.items():
                    if standard == "__pool__":
                        for emoji in values:
                            summary_lines.append(f"  • Ditambahkan ke pool: {emoji}")
                    else:
                        joined = " / ".join(values)
                        summary_lines.append(f"  • {standard} → {joined}")

            summary_lines.append("")
            summary_lines.append("✉️ **VZL2 JSON Analyzer**")

            await message.reply(
                self._format_branded("\n".join(summary_lines), include_footer=False)
            )

            await self._deliver_json_metadata(
                message.chat_id,
                message.id,
                metadata,
                requester_id=sender_id,
            )

        except Exception as exc:
            logger.error(f"getfileid command failed: {exc}", exc_info=True)
            await message.reply(VBotBranding.format_error(f"Gagal mengambil file_id: {exc}"))

    async def _handle_setlogo_command(self, message, parts):
        """Persist the replied media or provided file_id as the default music artwork."""

        try:
            sender_id = getattr(message, "sender_id", 0)
            if not self.auth_manager.is_developer(sender_id):
                await message.reply(VBotBranding.format_error("Perintah ini hanya dapat digunakan oleh developer."))
                return

            raw_text = getattr(message, "raw_text", None) or getattr(message, "text", "") or ""
            argument = ""
            if raw_text:
                raw_segments = raw_text.split(maxsplit=1)
                if len(raw_segments) > 1:
                    argument = raw_segments[1].strip()

            if argument:
                lowered = argument.lower()
                if lowered in {"reset", "clear"}:
                    await self._persist_music_logo_settings(file_id="", file_path="")
                    self._remove_local_music_logo_assets()
                    await message.reply(
                        VBotBranding.format_success(
                            "Logo musik berhasil direset. Gunakan /setlogo lagi untuk mengatur ulang."
                        )
                    )
                    return

                await self._persist_music_logo_settings(file_id=argument)
                await message.reply(
                    VBotBranding.format_success(
                        "Logo musik berhasil diperbarui dari File ID yang diberikan."
                    )
                )
                return

            if not message.is_private:
                await message.reply(
                    VBotBranding.format_error(
                        "/setlogo hanya tersedia di private chat atau sertakan File ID."
                    )
                )
                return

            reply = await message.get_reply_message()
            if not reply:
                await self._reply_with_branding(
                    message,
                    "Balas ke foto/stiker/logo yang ingin dijadikan cover musik.",
                    include_footer=False,
                )
                return

            metadata = await self._extract_message_metadata(reply)
            file_id = metadata.get("file_id")
            if not file_id:
                await message.reply(VBotBranding.format_error("Tidak dapat menemukan file_id dari media yang dibalas."))
                return

            try:
                downloaded_path = await self._download_music_logo_asset(reply)
            except Exception as download_error:
                logger.error(
                    "Failed to store replied logo asset: %s",
                    download_error,
                )
                await message.reply(
                    VBotBranding.format_error(
                        f"Gagal menyimpan logo lokal: {download_error}"
                    )
                )
                return

            await self._persist_music_logo_settings(
                file_id=file_id,
                file_path=str(downloaded_path),
            )

            success_lines = [
                "Logo musik berhasil diperbarui dan disimpan.",
                "File ID dan path lokal telah ditulis ke .env dan config.py.",
                f"Path lokal: `{downloaded_path}`",
            ]
            await message.reply(
                VBotBranding.format_success("\n".join(success_lines))
            )
            metadata["local_path"] = str(downloaded_path)
            await self._deliver_json_metadata(
                message.chat_id,
                message.id,
                metadata,
                requester_id=sender_id,
            )

        except Exception as exc:
            logger.error(f"setlogo command failed: {exc}", exc_info=True)
            await message.reply(VBotBranding.format_error(f"Gagal menyimpan logo: {exc}"))

    async def _deliver_json_metadata(
        self,
        chat_id: int,
        reply_to_id: Optional[int],
        metadata: Dict[str, Any],
        requester_id: Optional[int] = None,
    ) -> None:
        """Send metadata as formatted JSON or attachment when too large."""

        formatted = self._format_json_metadata(metadata)
        payload = f"```json\n{formatted}\n```"

        if len(payload) <= 3500:
            await self._send_premium_message(
                chat_id,
                payload,
                reply_to=reply_to_id,
                user_id=requester_id,
            )
            return

        buffer = io.BytesIO(formatted.encode("utf-8"))
        buffer.name = "showjson.json"
        caption_text = await self._convert_for_user("ShowJSON result", requester_id)
        await self.client.send_file(
            chat_id,
            buffer,
            caption=caption_text if isinstance(caption_text, str) else "ShowJSON result",
            reply_to=reply_to_id,
        )

    async def _extract_message_metadata(self, target) -> Dict[str, Any]:
        """Collect metadata about the provided message/media."""

        metadata: Dict[str, Any] = {
            "chat_id": getattr(target, "chat_id", None),
            "message_id": getattr(target, "id", None),
            "sender_id": getattr(target, "sender_id", None),
            "date": target.date.isoformat() if getattr(target, "date", None) else None,
            "text": getattr(target, "raw_text", None),
            "media_type": None,
        }

        media = getattr(target, "media", None)
        metadata["media_type"] = media.__class__.__name__ if media else "text"

        file_id: Optional[str] = None
        if media:
            try:
                file_id = pack_bot_file_id(media)
            except Exception as exc:
                logger.debug(f"Unable to pack file id: {exc}")

        metadata["file_id"] = file_id

        file_info: Dict[str, Any] = {}
        file_attr = getattr(target, "file", None)
        if file_attr:
            file_info = {
                "name": getattr(file_attr, "name", None),
                "size": getattr(file_attr, "size", None),
                "mime_type": getattr(file_attr, "mime_type", None),
                "id": getattr(file_attr, "id", None),
                "access_hash": getattr(file_attr, "access_hash", None),
                "dc_id": getattr(file_attr, "dc_id", None),
            }
        metadata["file"] = file_info or None

        custom_emojis = []
        entities = getattr(target, "entities", None) or []
        text_value = getattr(target, "raw_text", "") or ""
        for entity in entities:
            if isinstance(entity, types.MessageEntityCustomEmoji):
                emoji_text = text_value[entity.offset: entity.offset + entity.length]
                custom_emojis.append(
                    {
                        "emoji": emoji_text,
                        "document_id": getattr(entity, "document_id", None),
                        "offset": getattr(entity, "offset", None),
                        "length": getattr(entity, "length", None),
                    }
                )
        metadata["custom_emojis"] = custom_emojis or None

        document = getattr(media, "document", None) if media else None
        if document and getattr(document, "attributes", None):
            attributes: List[Any] = []
            for attr in document.attributes:
                if hasattr(attr, "to_dict"):
                    attributes.append(attr.to_dict())
                else:
                    attributes.append(str(attr))
            metadata["document_attributes"] = attributes

        photo = getattr(media, "photo", None) if media else getattr(target, "photo", None)
        if photo and hasattr(photo, "sizes"):
            sizes = []
            for size in photo.sizes:
                if hasattr(size, "to_dict"):
                    sizes.append(size.to_dict())
                else:
                    sizes.append(str(size))
            metadata["photo_sizes"] = sizes

        try:
            metadata["raw"] = target.to_dict()
        except Exception:
            metadata["raw"] = None

        return metadata

    def _format_json_metadata(self, metadata: Dict[str, Any]) -> str:
        """Convert metadata dictionary into pretty JSON string."""

        def _default(obj: Any):
            if isinstance(obj, datetime):
                return obj.isoformat()
            if hasattr(obj, "isoformat"):
                try:
                    return obj.isoformat()
                except Exception:
                    pass
            if isinstance(obj, bytes):
                return obj.hex()
            if isinstance(obj, Path):
                return str(obj)
            return str(obj)

        return json.dumps(metadata, indent=2, ensure_ascii=False, default=_default)

    async def _update_music_logo_file_id(self, file_id: str) -> None:
        """Persist the logo file id to runtime, config.py, and .env."""

        await self._persist_music_logo_settings(file_id=file_id)

    async def _persist_music_logo_settings(
        self,
        *,
        file_id: Optional[str] = None,
        file_path: Optional[str] = None,
    ) -> None:
        """Update runtime and persistent configuration for logo assets."""

        updated_id = (
            self._coerce_music_logo_id(file_id) if file_id is not None else None
        )
        updated_path = (
            self._coerce_music_logo_path(file_path) if file_path is not None else None
        )

        if updated_id is not None:
            self._music_logo_file_id = updated_id
            config.MUSIC_LOGO_FILE_ID = updated_id

        if updated_path is not None:
            self._music_logo_file_path = updated_path
            config.MUSIC_LOGO_FILE_PATH = updated_path

        if updated_id is None and updated_path is None:
            return

        loop = asyncio.get_running_loop()
        await loop.run_in_executor(
            None,
            self._write_music_logo_configuration,
            updated_id,
            updated_path,
        )

    def _write_music_logo_configuration(
        self,
        file_id: Optional[str],
        file_path: Optional[str],
    ) -> None:
        """Write logo configuration values to .env and config.py."""

        if file_id is None and file_path is None:
            return

        env_path = Path(".env").resolve()
        if file_id is not None:
            self._update_env_file_value(env_path, "MUSIC_LOGO_FILE_ID", file_id)
        if file_path is not None:
            self._update_env_file_value(env_path, "MUSIC_LOGO_FILE_PATH", file_path)

        config_path = Path(config.__file__).resolve()
        try:
            content = config_path.read_text(encoding="utf-8")
        except OSError as exc:
            logger.error(f"Failed to read config.py for logo update: {exc}")
            return

        new_content = content

        if file_id is not None:
            escaped_id = self._escape_config_string(file_id)
            id_pattern = re.compile(
                r'MUSIC_LOGO_FILE_ID = os\.getenv\("MUSIC_LOGO_FILE_ID", ".*?"\)'
            )
            id_replacement = (
                f'MUSIC_LOGO_FILE_ID = os.getenv("MUSIC_LOGO_FILE_ID", "{escaped_id}")'
            )
            if id_pattern.search(new_content):
                new_content = id_pattern.sub(id_replacement, new_content, count=1)
            else:
                new_content = new_content.replace(
                    'MUSIC_LOGO_FILE_ID = os.getenv("MUSIC_LOGO_FILE_ID", "")',
                    id_replacement,
                    1,
                )

        if file_path is not None:
            escaped_path = self._escape_config_string(file_path)
            path_pattern = re.compile(
                r'MUSIC_LOGO_FILE_PATH = os\.getenv\("MUSIC_LOGO_FILE_PATH", [^\n]+\)'
            )
            path_replacement = (
                f'MUSIC_LOGO_FILE_PATH = os.getenv("MUSIC_LOGO_FILE_PATH", "{escaped_path}")'
            )
            if path_pattern.search(new_content):
                new_content = path_pattern.sub(path_replacement, new_content, count=1)
            else:
                new_content = new_content.replace(
                    'MUSIC_LOGO_FILE_PATH = os.getenv("MUSIC_LOGO_FILE_PATH", _default_music_logo_path_value)',
                    path_replacement,
                    1,
                )

        if new_content != content:
            try:
                config_path.write_text(new_content, encoding="utf-8")
            except OSError as exc:
                logger.error(f"Failed to write config.py for logo update: {exc}")

    @staticmethod
    def _coerce_music_logo_id(value: Any) -> str:
        """Convert a configured logo file id into a clean string."""

        if value is None:
            return ""
        if isinstance(value, bytes):
            try:
                return value.decode("utf-8").strip()
            except UnicodeDecodeError:
                return value.decode("utf-8", "ignore").strip()
        if isinstance(value, str):
            return value.strip()
        return str(value).strip()

    def _coerce_music_logo_path(self, value: Any) -> str:
        """Convert a configured logo file path into a clean string."""

        if value is None:
            return ""
        if isinstance(value, Path):
            return str(value).strip()
        if isinstance(value, bytes):
            try:
                value = value.decode("utf-8")
            except UnicodeDecodeError:
                value = value.decode("utf-8", "ignore")
        try:
            coerced = os.fspath(value)
        except TypeError:
            coerced = str(value)
        return str(coerced).strip()

    @staticmethod
    def _escape_config_string(value: str) -> str:
        """Escape a config string for safe inclusion in generated Python code."""

        return value.replace("\\", "\\\\").replace('"', '\\"')

    def _determine_music_logo_extension(self, message) -> str:
        """Return an appropriate extension for a downloaded music logo asset."""

        allowed = {".jpg", ".jpeg", ".png", ".webp"}
        file_info = getattr(message, "file", None)
        candidate: Optional[str] = None

        if file_info is not None:
            candidate = getattr(file_info, "ext", None)
            if candidate:
                if not candidate.startswith("."):
                    candidate = f".{candidate}"
                candidate = candidate.lower()
        if not candidate and file_info is not None:
            mime_type = getattr(file_info, "mime_type", None)
            if isinstance(mime_type, str):
                guessed = mimetypes.guess_extension(mime_type.split(";")[0].strip())
                if guessed:
                    candidate = guessed.lower()

        if candidate not in allowed:
            candidate = ".jpg"

        return candidate

    async def _download_music_logo_asset(self, message) -> Path:
        """Download a replied media message into the branding assets directory."""

        target_dir = (self._project_root / "assets" / "branding").resolve()
        try:
            target_dir.mkdir(parents=True, exist_ok=True)
        except OSError as exc:
            raise RuntimeError(f"Tidak dapat membuat folder branding: {exc}") from exc

        extension = self._determine_music_logo_extension(message)
        target_path = target_dir / f"music_logo{extension}"

        for existing in target_dir.glob("music_logo.*"):
            if existing == target_path:
                continue
            try:
                existing.unlink()
            except OSError:
                pass

        downloaded = await message.download_media(file=str(target_path))
        if not downloaded:
            raise RuntimeError("Telethon tidak mengembalikan path file hasil unduhan.")

        resolved_path = Path(downloaded).resolve()
        if not resolved_path.exists():
            raise RuntimeError("File logo tidak ditemukan setelah diunduh.")

        return resolved_path

    def _remove_local_music_logo_assets(self) -> None:
        """Delete cached music logo files from the branding directory."""

        target_dir = (self._project_root / "assets" / "branding").resolve()
        if not target_dir.exists():
            return

        for existing in target_dir.glob("music_logo.*"):
            try:
                existing.unlink()
            except OSError:
                logger.debug("Failed to remove cached logo asset %s", existing)
<<<<<<< HEAD
=======

    def _resolve_music_logo_local_candidates(self, path_value: Any) -> List[Path]:
        """Return unique candidate paths to try for a configured logo value."""
>>>>>>> 09c31c79

    def _resolve_music_logo_local_candidates(self, path_value: str) -> List[Path]:
        """Return unique candidate paths to try for a configured logo value."""

        trimmed = path_value.strip()
        if not trimmed:
            return []

        candidate_paths: List[Path] = []
        raw_path = Path(trimmed).expanduser()

        if raw_path.is_absolute():
            candidate_paths.append(raw_path)
        else:
            candidate_paths.append(raw_path)
            project_candidate = (self._project_root / trimmed).expanduser()
            if project_candidate not in candidate_paths:
                candidate_paths.append(project_candidate)

            if self._config_root != self._project_root:
                config_candidate = (self._config_root / trimmed).expanduser()
                if config_candidate not in candidate_paths:
                    candidate_paths.append(config_candidate)

        resolved_candidates: List[Path] = []
        seen: Set[Path] = set()
        for candidate in candidate_paths:
            try:
                resolved = candidate.resolve(strict=False)
            except OSError:
                continue

            if resolved in seen:
                continue

            seen.add(resolved)
            resolved_candidates.append(resolved)

        return resolved_candidates

    def _update_env_file_value(self, path: Path, key: str, value: str) -> None:
        """Insert or replace a key=value pair in an env file."""

        new_line = f'{key}="{value}"'

        lines: List[str] = []
        try:
            if path.exists():
                lines = path.read_text(encoding="utf-8").splitlines()
        except OSError as exc:
            logger.error(f"Failed to read {path} for env update: {exc}")
            return

        updated = False
        for idx, raw_line in enumerate(lines):
            stripped = raw_line.strip()
            if not stripped or stripped.startswith("#"):
                continue
            if stripped.split("=", 1)[0].strip() == key:
                lines[idx] = new_line
                updated = True
                break

        if not updated:
            lines.append(new_line)

        try:
            path.write_text("\n".join(lines) + "\n", encoding="utf-8")
        except OSError as exc:
            logger.error(f"Failed to write {path} for env update: {exc}")

    def _generate_visualizer(self, song_entry: Optional[Dict[str, Any]]) -> Optional[str]:
        """Generate a lightweight pseudo audio visualizer line."""
        if not song_entry:
            return None

        try:
            width = int(self._visualizer_width)
        except Exception:
            width = 18

        width = max(8, min(width, 32))
        levels = self._visualizer_levels or "▁▂▃▄▅▆▇█"

        timestamp = int(time.time() // 2)
        seed_value = f"{song_entry.get('title', '')}:{timestamp}"
        rng = random.Random(seed_value)
        bars = ''.join(rng.choice(levels) for _ in range(width))
        return f"🎶 {bars}"

    def _build_music_status_message(self, chat_id: int) -> str:
        """Return formatted status for current playback."""
        if not self.music_manager:
            return "❌ Music system not initialized"

        manager = self.music_manager
        current = manager.current_song.get(chat_id)
        queue = manager.queues.get(chat_id, [])
        paused = manager.paused.get(chat_id, False)
        stream_mode = manager.stream_mode.get(chat_id, 'audio')
        loop_mode = manager.loop_mode.get(chat_id, 'off')

        lines: List[str] = []

        if current:
            lines.append("**Now Playing**")
            lines.append(f"**Title:** {current.get('title', 'Unknown')}")
            lines.append(f"**Duration:** {current.get('duration_string', 'Unknown')}")
            uploader = current.get('uploader')
            if uploader:
                lines.append(f"**Uploader:** {uploader}")

            status_label = "⏸️ Paused" if paused else "▶️ Playing"
            mode_label = "Audio" if stream_mode == 'audio' else "Video"
            lines.append(f"**Status:** {status_label}")
            lines.append(f"**Mode:** Streaming ({mode_label})")
            visualizer = self._generate_visualizer(current)
            if visualizer:
                lines.append("")
                lines.append(visualizer)
        else:
            lines.append("📭 **No active playback**")

        if loop_mode != 'off':
            loop_label = {
                'current': 'Current track',
                'all': 'Entire queue'
            }.get(loop_mode, loop_mode.title())
            lines.append(f"**Loop:** {loop_label}")

        if queue:
            lines.append("")
            lines.append("**Up Next:**")
            for index, item in enumerate(queue[:5], start=1):
                title = item.get('title', 'Unknown')
                duration = item.get('duration_string', 'Unknown')
                lines.append(f"{index}. {title} ({duration})")
            if len(queue) > 5:
                remaining = len(queue) - 5
                lines.append(f"...and {remaining} more")

        return "\n".join(lines)

    def _build_music_control_buttons(self, chat_id: int) -> Optional[List[List[Button]]]:
        """Create inline buttons for controlling playback."""
        if not self.music_manager:
            return None

        manager = self.music_manager
        if not getattr(manager, 'streaming_available', False):
            return None

        active_calls = getattr(manager, 'active_calls', {})
        if chat_id not in active_calls:
            return None

        paused = manager.paused.get(chat_id, False)
        loop_mode = manager.loop_mode.get(chat_id, 'off')
        loop_label = {
            'off': 'Off',
            'current': 'Current',
            'all': 'All'
        }.get(loop_mode, loop_mode.title())

        return [
            [
                Button.inline(
                    "⏸ Pause" if not paused else "▶️ Resume",
                    f"music:toggle_pause:{chat_id}".encode()
                ),
                Button.inline("⏭ Skip", f"music:skip:{chat_id}".encode()),
                Button.inline("⏹ Stop", f"music:stop:{chat_id}".encode()),
            ],
            [
                Button.inline(
                    f"🔁 Loop: {loop_label}",
                    f"music:loop:{chat_id}".encode()
                ),
                Button.inline("🔀 Shuffle", f"music:shuffle:{chat_id}".encode()),
                Button.inline("📜 Queue", f"music:queue:{chat_id}".encode()),
            ],
        ]

    async def _send_music_logo_message(
        self,
        chat_id: int,
        caption: str,
        *,
        buttons: Optional[List[List[Button]]] = None,
        status_message=None,
        reply_to: Optional[int] = None,
    ) -> bool:
        """Send the configured music logo with fallbacks."""

        send_kwargs = {
            "caption": caption,
            "force_document": False,
        }
        if buttons:
            send_kwargs["buttons"] = buttons
        if reply_to:
            send_kwargs["reply_to"] = reply_to

        raw_logo_id = self._music_logo_file_id or getattr(
            config, "MUSIC_LOGO_FILE_ID", ""
        )
        logo_id = self._coerce_music_logo_id(raw_logo_id)
        if logo_id:
            try:
                await self.client.send_file(chat_id, logo_id, **send_kwargs)
                if status_message:
                    try:
                        await status_message.delete()
                    except Exception:
                        pass
                return True
            except Exception as exc:
                logger.error(f"Failed to send configured music logo: {exc}")

        configured_path = self._music_logo_file_path or getattr(
            config, "MUSIC_LOGO_FILE_PATH", ""
        )
        logo_path_value = self._coerce_music_logo_path(configured_path)

        async def _send_fallback(source: str) -> bool:
            try:
                await self.client.send_file(chat_id, source, **send_kwargs)
                if status_message:
                    try:
                        await status_message.delete()
                    except Exception:
                        pass
                return True
            except Exception as exc:
                logger.error(f"Failed to send fallback music logo from '{source}': {exc}")
                return False

        if logo_path_value:
            lowered_path_value = logo_path_value.lower()
            if lowered_path_value.startswith(("http://", "https://")):
                if await _send_fallback(logo_path_value):
                    return True
            else:
                candidate_value = logo_path_value
                if lowered_path_value.startswith("file://"):
                    candidate_value = logo_path_value[7:]

                candidate_value = self._coerce_music_logo_path(candidate_value)
                resolved_candidates = self._resolve_music_logo_local_candidates(
                    candidate_value
                )

                for candidate in resolved_candidates:
                    if candidate.is_file():
                        if await _send_fallback(str(candidate)):
                            return True

                if not resolved_candidates:
                    logger.error(
                        "Configured music logo fallback path '%s' could not be resolved",
                        logo_path_value,
                    )
                else:
                    logger.error(
                        "Configured music logo fallback path '%s' does not exist (checked: %s)",
                        logo_path_value,
                        ", ".join(str(path) for path in resolved_candidates),
                    )

        return False

    def _format_music_queue_response(self, chat_id: int, result: Dict) -> str:
        """Format response when a track is added to the queue."""
        song_info = result.get('song', {})
        position = result.get('position')

        lines = [
            f"**Added to queue (Position {position})**" if position else "**Added to queue**",
            "",
            f"**Title:** {song_info.get('title', 'Unknown')}",
            f"**Duration:** {song_info.get('duration_string', 'Unknown')}"
        ]

        queue_status = self._build_music_status_message(chat_id)
        if queue_status:
            lines.extend(["", queue_status])

        return "\n".join(lines)

    def _format_music_download_response(self, result: Dict) -> str:
        """Format response when media is downloaded instead of streamed."""
        song_info = result.get('song', {})

        lines = [
            "**Now Playing (Download Mode)**",
            "",
            f"**Title:** {song_info.get('title', 'Unknown')}",
            f"**Duration:** {song_info.get('duration_string', 'Unknown')}",
            "**Mode:** Download"
        ]

        uploader = song_info.get('uploader')
        if uploader:
            lines.insert(3, f"**Uploader:** {uploader}")

        return "\n".join(lines)

    async def _notify_assistant_join_failure(self, message, chat_id: int, text: str) -> None:
        """Inform chat once when the assistant user cannot be invited automatically."""

        if chat_id in self._assistant_join_failed_chats:
            return

        try:
            await message.reply(VBotBranding.wrap_message(text, include_footer=False))
        except Exception as notify_error:
            logger.debug("Tidak bisa mengirim notifikasi kegagalan asisten: %s", notify_error)

        self._assistant_join_failed_chats.add(chat_id)

    async def _ensure_assistant_joined(self, message) -> bool:
        """Ensure the assistant account is present in the chat before streaming."""

        if not (message.is_group or message.is_channel):
            return True

        if not self.assistant_client or not self.assistant_user:
            return True

        chat_id = getattr(message, "chat_id", None)
        if not chat_id:
            return True

        if chat_id in self._assistant_joined_chats:
            return True

        assistant_id = getattr(self.assistant_user, "id", None)
        if assistant_id is None:
            return True

        assistant_handle = (
            f"@{self.assistant_user.username}"
            if getattr(self.assistant_user, "username", None)
            else f"ID {assistant_id}"
        )
        failure_message = (
            f"Akun asisten {assistant_handle} tidak dapat ditambahkan otomatis. "
            "Mohon tambahkan secara manual agar streaming musik Vzoel Fox's (Lutpan) dapat berjalan."
        )

        try:
            chat_entity = await self.client.get_entity(chat_id)
        except Exception as entity_error:
            logger.warning(
                "Gagal mengambil entitas grup %s untuk memastikan asisten bergabung: %s",
                chat_id,
                entity_error,
            )
            return True

        resolved_id = getattr(chat_entity, "id", chat_id)

        if isinstance(chat_entity, types.Channel):
            try:
                await self.client(
                    functions.channels.GetParticipantRequest(chat_entity, assistant_id)
                )
                self._assistant_joined_chats.add(resolved_id)
                self._assistant_join_failed_chats.discard(resolved_id)
                return True
            except UserNotParticipantError:
                pass
            except Exception as participant_error:
                logger.debug(
                    "Tidak bisa memeriksa status partisipasi asisten di %s: %s",
                    chat_id,
                    participant_error,
                )

            try:
                await self.client(
                    functions.channels.InviteToChannelRequest(
                        chat_entity,
                        [self.assistant_user]
                    )
                )
                self._assistant_joined_chats.add(resolved_id)
                self._assistant_join_failed_chats.discard(resolved_id)
                return True
            except UserAlreadyParticipantError:
                self._assistant_joined_chats.add(resolved_id)
                self._assistant_join_failed_chats.discard(resolved_id)
                return True
            except (ChatAdminRequiredError, UserPrivacyRestrictedError) as channel_error:
                logger.debug(
                    "Tidak bisa menambahkan asisten ke supergroup %s: %s",
                    chat_id,
                    channel_error,
                )
                await self._notify_assistant_join_failure(message, resolved_id, failure_message)
                return False
            except Exception as invite_error:
                logger.error(
                    "Gagal mengundang akun asisten ke supergroup %s: %s",
                    chat_id,
                    invite_error,
                )
                await self._notify_assistant_join_failure(message, resolved_id, failure_message)
                return False

        elif isinstance(chat_entity, types.Chat):
            try:
                full_chat = await self.client(
                    functions.messages.GetFullChatRequest(chat_entity.id)
                )
                participants = getattr(
                    getattr(full_chat.full_chat, "participants", None),
                    "participants",
                    [],
                )
                for participant in participants:
                    if getattr(participant, "user_id", None) == assistant_id:
                        self._assistant_joined_chats.add(resolved_id)
                        self._assistant_join_failed_chats.discard(resolved_id)
                        return True
            except Exception as check_error:
                logger.debug(
                    "Tidak bisa memastikan partisipan asisten pada chat %s: %s",
                    chat_id,
                    check_error,
                )

            try:
                await self.client(
                    functions.messages.AddChatUserRequest(
                        chat_entity.id,
                        self.assistant_user,
                        fwd_limit=0,
                    )
                )
                self._assistant_joined_chats.add(resolved_id)
                self._assistant_join_failed_chats.discard(resolved_id)
                return True
            except UserAlreadyParticipantError:
                self._assistant_joined_chats.add(resolved_id)
                self._assistant_join_failed_chats.discard(resolved_id)
                return True
            except (
                ChatAdminRequiredError,
                UserPrivacyRestrictedError,
                UserNotMutualContactError,
            ) as chat_error:
                logger.debug(
                    "Tidak bisa menambahkan asisten ke chat %s: %s",
                    chat_id,
                    chat_error,
                )
                await self._notify_assistant_join_failure(message, resolved_id, failure_message)
                return False
            except Exception as add_error:
                logger.error(
                    "Gagal menambahkan akun asisten ke chat %s: %s",
                    chat_id,
                    add_error,
                )
                await self._notify_assistant_join_failure(message, resolved_id, failure_message)
                return False

        else:
            self._assistant_joined_chats.add(resolved_id)
            self._assistant_join_failed_chats.discard(resolved_id)

        return True

    async def _handle_music_command(self, message, parts, audio_only=True):
        """Handle music download/stream commands"""
        if not config.MUSIC_ENABLED:
            await self._reply_with_branding(
                message,
                "Music system is disabled",
                include_footer=False,
            )
            return

        if not self.music_manager:
            await self._reply_with_branding(
                message,
                "Music system not initialized",
                include_footer=False,
            )
            return

        try:
            if len(parts) < 2:
                media_type = "audio" if audio_only else "video"
                usage_text = (
                    f"**Usage:** {parts[0]} <query or URL>\n\n"
                    f"**Examples:**\n"
                    f"{parts[0]} shape of you\n"
                    f"{parts[0]} https://youtu.be/..."
                )
                await self._reply_with_branding(
                    message,
                    usage_text,
                    include_footer=False,
                )
                return

            query = ' '.join(parts[1:])

            if not await self._ensure_assistant_joined(message):
                return

            # Show animated processing message
            media_type = "audio" if audio_only else "video"
            status_msg = await self._reply_with_branding(
                message,
                f"Searching for {media_type}...",
                include_footer=False,
            )

            # Delegate to music manager
            result = await self.music_manager.play_stream(
                message.chat_id,
                query,
                message.sender_id,
                audio_only=audio_only
            )

            if not result.get('success'):
                error_msg = result.get('error', 'Unknown error')
                await status_msg.edit(
                    self._format_branded(
                        f"**Error:** {error_msg}",
                        include_footer=False,
                    )
                )
                return

            if result.get('streaming'):
                if result.get('queued'):
                    response = self._format_music_queue_response(message.chat_id, result)
                else:
                    response = self._build_music_status_message(message.chat_id)

                caption = VBotBranding.wrap_message(response, include_footer=False)
                buttons = self._build_music_control_buttons(message.chat_id)
                buttons_param = buttons if buttons else None

                sent = await self._send_music_logo_message(
                    message.chat_id,
                    caption,
                    buttons=buttons_param,
                    status_message=status_msg,
                )
                if not sent:
                    try:
                        await status_msg.edit(caption, buttons=buttons_param)
                    except MessageNotModifiedError:
                        logger.debug("Music status message was already up to date")
                    except Exception as exc:
                        logger.error(
                            "Unable to update status message with caption fallback: %s",
                            exc,
                        )

                return

            response = self._format_music_download_response(result)
            caption = VBotBranding.wrap_message(response, include_footer=False)
            await status_msg.edit(caption)

            file_path = result.get('file_path')
            if not file_path:
                return

            song_info = result.get('song', {})
            caption_lines = [
                f"**Title:** {song_info.get('title', 'Unknown')}",
                f"**Duration:** {song_info.get('duration_string', 'Unknown')}"
            ]
            uploader = song_info.get('uploader')
            if uploader:
                caption_lines.append(f"**Uploader:** {uploader}")
            file_caption = VBotBranding.wrap_message("\n".join(caption_lines), include_footer=False)
            converted_caption = await self._convert_for_user(
                file_caption,
                getattr(message, "sender_id", None),
            )
            if isinstance(converted_caption, str):
                file_caption = converted_caption

            try:
                await self.client.send_file(
                    message.chat_id,
                    file_path,
                    caption=file_caption,
                    force_document=False,
                    supports_streaming=True
                )
            except Exception as send_error:
                logger.error(f"Failed to send media file: {send_error}")
                await self._send_premium_message(
                    message.chat_id,
                    VBotBranding.format_error(f"Gagal mengirim file: {send_error}"),
                    user_id=getattr(message, "sender_id", None),
                )
            return

        except Exception as e:
            logger.error(f"Music command error: {e}", exc_info=True)
            await message.reply(VBotBranding.format_error(f"Music error: {e}"))

    async def _handle_music_callback(self, event, data: str):
        """Process inline button callbacks for music controls."""
        if not self.music_manager:
            await event.answer("❌ Music system not initialized", alert=True)
            return

        try:
            _, action, chat_id_raw = data.split(":", 2)
            chat_id = int(chat_id_raw)
        except ValueError:
            await event.answer("❌ Invalid music action", alert=True)
            return

        manager = self.music_manager
        response_text: Optional[str] = None

        try:
            if action == "toggle_pause":
                paused = manager.paused.get(chat_id, False)
                if paused:
                    response_text = await manager.resume(chat_id)
                else:
                    response_text = await manager.pause(chat_id)
            elif action == "skip":
                response_text = await manager.skip(chat_id)
            elif action == "stop":
                response_text = await manager.stop(chat_id)
            elif action == "loop":
                response_text = await manager.set_loop(chat_id, "toggle")
            elif action == "shuffle":
                response_text = await manager.shuffle(chat_id)
            elif action == "queue":
                queue_text = await manager.show_queue(chat_id)
                await self.client.send_message(chat_id, queue_text)
                response_text = "📨 Queue dikirim ke chat"
            else:
                await event.answer("❌ Unknown action", alert=True)
                return
        except Exception as exc:
            logger.error(f"Music callback error: {exc}", exc_info=True)
            await event.answer("❌ Gagal memproses tombol", alert=True)
            return

        try:
            status_text = self._build_music_status_message(chat_id)
            buttons = self._build_music_control_buttons(chat_id)
            await event.edit(status_text, buttons=buttons)
        except Exception as edit_error:
            logger.debug(f"Failed to update music status message: {edit_error}")

        if response_text:
            show_alert = response_text.startswith("❌")
            await event.answer(response_text, alert=show_alert)
        else:
            await event.answer("Selesai", alert=False)

    async def _handle_pause_command(self, message):
        """Handle /pause command"""
        if not self.music_manager:
            await self._reply_with_branding(
                message,
                "❌ Music system not initialized",
                include_footer=False,
            )
            return

        try:
            result = await self.music_manager.pause(message.chat_id)
            await self._reply_with_branding(
                message,
                result,
                include_footer=False,
            )
        except Exception as e:
            logger.error(f"Pause error: {e}")
            await self._reply_with_branding(
                message,
                f"❌ Pause failed: {str(e)}",
                include_footer=False,
            )

    async def _handle_resume_command(self, message):
        """Handle /resume command"""
        if not self.music_manager:
            await self._reply_with_branding(
                message,
                "❌ Music system not initialized",
                include_footer=False,
            )
            return

        try:
            result = await self.music_manager.resume(message.chat_id)
            await self._reply_with_branding(
                message,
                result,
                include_footer=False,
            )
        except Exception as e:
            logger.error(f"Resume error: {e}")
            await self._reply_with_branding(
                message,
                f"❌ Resume failed: {str(e)}",
                include_footer=False,
            )

    async def _handle_skip_command(self, message):
        """Handle /skip command"""
        if not self.music_manager:
            await self._reply_with_branding(
                message,
                "❌ Music system not initialized",
                include_footer=False,
            )
            return

        try:
            result = await self.music_manager.skip(message.chat_id)
            await self._reply_with_branding(
                message,
                result,
                include_footer=False,
            )
        except Exception as e:
            logger.error(f"Skip error: {e}")
            await self._reply_with_branding(
                message,
                f"❌ Skip failed: {str(e)}",
                include_footer=False,
            )

    async def _handle_stop_command(self, message):
        """Handle /stop command"""
        if not self.music_manager:
            await self._reply_with_branding(
                message,
                "❌ Music system not initialized",
                include_footer=False,
            )
            return

        try:
            result = await self.music_manager.stop(message.chat_id)
            await self._reply_with_branding(
                message,
                result,
                include_footer=False,
            )
        except Exception as e:
            logger.error(f"Stop error: {e}")
            await self._reply_with_branding(
                message,
                f"❌ Stop failed: {str(e)}",
                include_footer=False,
            )

    async def _handle_queue_command(self, message):
        """Handle /queue command"""
        if not self.music_manager:
            await self._reply_with_branding(
                message,
                "❌ Music system not initialized",
                include_footer=False,
            )
            return

        try:
            result = await self.music_manager.show_queue(message.chat_id)
            await self._reply_with_branding(
                message,
                result,
                include_footer=False,
            )
        except Exception as e:
            logger.error(f"Queue error: {e}")
            await self._reply_with_branding(
                message,
                f"❌ Queue error: {str(e)}",
                include_footer=False,
            )

    async def _handle_shuffle_command(self, message):
        """Handle /shuffle command"""
        if not self.music_manager:
            await self._reply_with_branding(
                message,
                "❌ Music system not initialized",
                include_footer=False,
            )
            return

        try:
            result = await self.music_manager.shuffle(message.chat_id)
            await self._reply_with_branding(
                message,
                result,
                include_footer=False,
            )
        except Exception as e:
            logger.error(f"Shuffle error: {e}")
            await self._reply_with_branding(
                message,
                f"❌ Shuffle failed: {str(e)}",
                include_footer=False,
            )

    async def _handle_loop_command(self, message, parts):
        """Handle /loop command"""
        if not self.music_manager:
            await self._reply_with_branding(
                message,
                "❌ Music system not initialized",
                include_footer=False,
            )
            return

        try:
            mode = parts[1].lower() if len(parts) > 1 else "toggle"
            result = await self.music_manager.set_loop(message.chat_id, mode)
            await self._reply_with_branding(
                message,
                result,
                include_footer=False,
            )
        except Exception as e:
            logger.error(f"Loop error: {e}")
            await self._reply_with_branding(
                message,
                f"❌ Loop error: {str(e)}",
                include_footer=False,
            )

    async def _handle_seek_command(self, message, parts):
        """Handle /seek command"""
        if not self.music_manager:
            await self._reply_with_branding(
                message,
                "❌ Music system not initialized",
                include_footer=False,
            )
            return

        try:
            if len(parts) < 2:
                await self._reply_with_branding(
                    message,
                    "**Usage:** `/seek <seconds>`\n\n**Example:** `/seek 60`",
                    include_footer=False,
                )
                return

            seconds = int(parts[1])
            result = await self.music_manager.seek(message.chat_id, seconds)
            await self._reply_with_branding(
                message,
                result,
                include_footer=False,
            )
        except ValueError:
            await self._reply_with_branding(
                message,
                "❌ Invalid number! Use: `/seek <seconds>`",
                include_footer=False,
            )
        except Exception as e:
            logger.error(f"Seek error: {e}")
            await self._reply_with_branding(
                message,
                f"❌ Seek failed: {str(e)}",
                include_footer=False,
            )

    async def _handle_volume_command(self, message, parts):
        """Handle /volume command"""
        if not self.music_manager:
            await self._reply_with_branding(
                message,
                "❌ Music system not initialized",
                include_footer=False,
            )
            return

        try:
            if len(parts) < 2:
                await self._reply_with_branding(
                    message,
                    "**Usage:** `/volume <0-200>`\n\n**Example:** `/volume 100`",
                    include_footer=False,
                )
                return

            volume = int(parts[1])
            if not 0 <= volume <= 200:
                await self._reply_with_branding(
                    message,
                    "❌ Volume must be between 0-200!",
                    include_footer=False,
                )
                return

            result = await self.music_manager.set_volume(message.chat_id, volume)
            await self._reply_with_branding(
                message,
                result,
                include_footer=False,
            )
        except ValueError:
            await self._reply_with_branding(
                message,
                "Invalid number! Use: `/volume <0-200>`",
                include_footer=False,
            )
        except Exception as e:
            logger.error(f"Volume error: {e}")
            await self._reply_with_branding(
                message,
                f"Volume error: {str(e)}",
                include_footer=False,
            )

    async def _handle_promote_command(self, message, parts):
        """Handle /pm (promote) command - promote user to admin"""
        if not message.is_group and not message.is_channel:
            await self._reply_with_branding(
                message,
                "**Promote command only works in groups!**",
                include_footer=False,
            )
            return

        try:
            # Get target user
            target_user_id = None
            title = "Admin"

            # Method 1: Reply to message
            if message.reply_to_msg_id:
                replied_msg = await message.get_reply_message()
                if replied_msg:
                    target_user_id = replied_msg.sender_id
                    # Get title from parts if provided
                    if len(parts) > 1:
                        title = ' '.join(parts[1:])

            # Method 2: From @username or ID
            elif len(parts) >= 2:
                target = parts[1]

                # Handle @username
                if target.startswith('@'):
                    try:
                        entity = await self.client.get_entity(target)
                        target_user_id = entity.id
                    except Exception as e:
                        await self._reply_with_branding(
                            message,
                            f"**Error:** Could not find user {target}",
                            include_footer=False,
                        )
                        return

                # Handle user ID
                elif target.isdigit():
                    target_user_id = int(target)

                # Get title if provided
                if len(parts) > 2:
                    title = ' '.join(parts[2:])

            if not target_user_id:
                usage_text = (
                    "**Usage:** `/pm @username [title]` or `/pm <user_id> [title]` or reply to message\n\n"
                    "**Examples:**\n"
                    "• `/pm @user Admin`\n"
                    "• `/pm @user`\n"
                    "• Reply to user message with `/pm Moderator`"
                )
                await self._reply_with_branding(
                    message,
                    usage_text,
                    include_footer=False,
                )
                return

            # Promote user
            from telethon.tl.functions.channels import EditAdminRequest
            from telethon.tl.types import ChatAdminRights

            rights = ChatAdminRights(
                change_info=True,
                post_messages=True,
                edit_messages=True,
                delete_messages=True,
                ban_users=True,
                invite_users=True,
                pin_messages=True,
                add_admins=False,
                manage_call=True
            )

            await self.client(EditAdminRequest(
                channel=message.chat_id,
                user_id=target_user_id,
                admin_rights=rights,
                rank=title[:16]  # Max 16 characters for title
            ))

            await self._ensure_group_admin_sync(message.chat_id, force=True)

            try:
                user_entity = await self.client.get_entity(target_user_id)
                username = f"@{user_entity.username}" if user_entity.username else f"User {target_user_id}"
                name = user_entity.first_name or "User"
            except:
                username = f"User {target_user_id}"
                name = "User"

            success_text = (
                f"**User Promoted**\n\n"
                f"**User:** {name} ({username})\n"
                f"**Title:** {title}\n\n"
                "User is now an admin with full permissions."
            )
            await self._reply_with_branding(
                message,
                success_text,
                include_footer=False,
            )

        except Exception as e:
            logger.error(f"Error in promote command: {e}", exc_info=True)
            await self._reply_with_branding(
                message,
                f"**Error:** {str(e)}\n\nMake sure bot has admin rights to promote users.",
                include_footer=False,
            )

    async def _handle_demote_command(self, message, parts):
        """Handle /dm (demote) command - demote user from admin"""
        if not message.is_group and not message.is_channel:
            await self._reply_with_branding(
                message,
                "**Demote command only works in groups!**",
                include_footer=False,
            )
            return

        try:
            # Get target user
            target_user_id = None

            # Method 1: Reply to message
            if message.reply_to_msg_id:
                replied_msg = await message.get_reply_message()
                if replied_msg:
                    target_user_id = replied_msg.sender_id

            # Method 2: From @username or ID
            elif len(parts) >= 2:
                target = parts[1]

                # Handle @username
                if target.startswith('@'):
                    try:
                        entity = await self.client.get_entity(target)
                        target_user_id = entity.id
                    except Exception as e:
                        await self._reply_with_branding(
                            message,
                            f"**Error:** Could not find user {target}",
                            include_footer=False,
                        )
                        return

                # Handle user ID
                elif target.isdigit():
                    target_user_id = int(target)

            if not target_user_id:
                usage_text = (
                    "**Usage:** `/dm @username` or `/dm <user_id>` or reply to message\n\n"
                    "**Examples:**\n"
                    "• `/dm @user`\n"
                    "• `/dm 123456789`\n"
                    "• Reply to admin message with `/dm`"
                )
                await self._reply_with_branding(
                    message,
                    usage_text,
                    include_footer=False,
                )
                return

            # Demote user (remove admin rights)
            from telethon.tl.functions.channels import EditAdminRequest
            from telethon.tl.types import ChatAdminRights

            # Empty rights = demote
            rights = ChatAdminRights(
                change_info=False,
                post_messages=False,
                edit_messages=False,
                delete_messages=False,
                ban_users=False,
                invite_users=False,
                pin_messages=False,
                add_admins=False,
                manage_call=False
            )

            await self.client(EditAdminRequest(
                channel=message.chat_id,
                user_id=target_user_id,
                admin_rights=rights,
                rank=""
            ))

            await self._ensure_group_admin_sync(message.chat_id, force=True)

            try:
                user_entity = await self.client.get_entity(target_user_id)
                username = f"@{user_entity.username}" if user_entity.username else f"User {target_user_id}"
                name = user_entity.first_name or "User"
            except:
                username = f"User {target_user_id}"
                name = "User"

            success_text = (
                f"**User Demoted**\n\n"
                f"**User:** {name} ({username})\n\n"
                "User is no longer an admin."
            )
            await self._reply_with_branding(
                message,
                success_text,
                include_footer=False,
            )

        except Exception as e:
            logger.error(f"Error in demote command: {e}", exc_info=True)
            await self._reply_with_branding(
                message,
                f"**Error:** {str(e)}\n\nMake sure bot has admin rights to demote users.",
                include_footer=False,
            )

    async def _ensure_group_admin_sync(self, chat_id: int, *, force: bool = False) -> None:
        """Refresh stored admin list for a chat when the cache expires."""

        if not chat_id:
            return

        now = time.monotonic()
        last_sync = self._admin_sync_cache.get(chat_id)
        if not force and last_sync is not None and (now - last_sync) < self._admin_sync_interval:
            return

        admin_entities: List[Any] = []
        try:
            async for participant in self.client.iter_participants(
                chat_id,
                filter=types.ChannelParticipantsAdmins(),
            ):
                if participant:
                    admin_entities.append(participant)
        except Exception as iter_error:
            logger.debug(
                "iter_participants admin sync failed for chat %s: %s",
                chat_id,
                iter_error,
            )
            try:
                fetched = await self.client.get_participants(
                    chat_id, filter=types.ChannelParticipantsAdmins()
                )
                admin_entities.extend(fetched)
            except Exception as fetch_error:
                logger.warning(
                    "Unable to fetch admin list for chat %s: %s",
                    chat_id,
                    fetch_error,
                )
                return

        admin_ids = {
            getattr(entity, "id", None)
            for entity in admin_entities
            if getattr(entity, "id", None)
        }

        if not admin_ids:
            logger.debug(
                "Admin sync yielded empty list for chat %s; keeping previous data",
                chat_id,
            )
            self._admin_sync_cache[chat_id] = now
            return

        existing = set(self.database.get_group_admins(chat_id))

        for user_id in admin_ids - existing:
            self.database.add_group_admin(chat_id, user_id)

        for user_id in existing - admin_ids:
            self.database.remove_group_admin(chat_id, user_id)

        self._admin_sync_cache[chat_id] = now

    @staticmethod
    def _format_admin_entry(entity: Any) -> str:
        """Return a readable label for an admin entity."""

        user_id = getattr(entity, "id", None)
        username = getattr(entity, "username", None)
        first_name = getattr(entity, "first_name", "") or ""
        last_name = getattr(entity, "last_name", "") or ""
        full_name = " ".join(part for part in [first_name, last_name] if part).strip()

        if username and full_name:
            return f"{full_name} (@{username})"
        if username:
            return f"@{username}"
        if full_name:
            return f"{full_name} (`{user_id}`)"
        return f"`User {user_id}`"

    async def _handle_adminlist_command(self, message):
        """Handle /adminlist command - show tracked admins for this group."""

        if not message.is_group and not message.is_channel:
            await self._reply_with_branding(
                message,
                "**Perintah ini hanya tersedia di grup.**",
                include_footer=False,
            )
            return

        chat_id = message.chat_id
        if chat_id is None:
            await self._reply_with_branding(
                message,
                "Tidak dapat menentukan grup saat ini.",
                include_footer=False,
            )
            return

        await self._ensure_group_admin_sync(chat_id, force=True)

        admin_ids = self.database.get_group_admins(chat_id)
        if not admin_ids:
            warning_text = (
                "⚠️ **Belum ada admin yang tercatat untuk grup ini.**\n"
                "Gunakan perintah admin sekali agar bot dapat menyinkronkan daftar."
            )
            await self._reply_with_branding(
                message,
                warning_text,
                include_footer=False,
            )
            return

        admin_lines: List[str] = []
        for index, user_id in enumerate(admin_ids, start=1):
            try:
                entity = await self.client.get_entity(user_id)
                admin_lines.append(f"{index}. {self._format_admin_entry(entity)}")
            except Exception as fetch_error:
                logger.debug(
                    "Unable to resolve admin %s in chat %s: %s",
                    user_id,
                    chat_id,
                    fetch_error,
                )
                admin_lines.append(f"{index}. `User {user_id}`")

        header = "**Daftar Admin Grup**"
        admin_text = f"{header}\n\n" + "\n".join(admin_lines)
        await self._reply_with_branding(
            message,
            admin_text,
            include_footer=False,
        )

    async def _handle_add_permission_command(self, message, parts):
        """Handle +add command - stub"""
        await self._reply_with_branding(
            message,
            "🚧 **Add permission under development**\n\nComing soon!",
            include_footer=False,
        )

    async def _handle_del_permission_command(self, message, parts):
        """Handle +del command - stub"""
        await self._reply_with_branding(
            message,
            "🚧 **Del permission under development**\n\nComing soon!",
            include_footer=False,
        )

    async def _handle_setwelcome_command(self, message, parts):
        """Handle +setwelcome command - stub"""
        await self._reply_with_branding(
            message,
            "🚧 **Set welcome under development**\n\nComing soon!",
            include_footer=False,
        )

    async def _handle_backup_command(self, message, parts):
        """Handle +backup command - stub"""
        await self._reply_with_branding(
            message,
            "🚧 **Backup command under development**\n\nComing soon!",
            include_footer=False,
        )

    async def _handle_lock_command(self, message, parts):
        """Handle /lock command - lock user with auto-delete"""
        if not message.is_group and not message.is_channel:
            await self._reply_with_branding(
                message,
                "**Lock command only works in groups!**",
                include_footer=False,
            )
            return

        try:
            # Try to get user ID from different sources
            target_user_id = None

            # Method 1: Reply to message
            target_user_id = await self.lock_manager.extract_user_from_reply(message)

            # Method 2: From mention in message
            if not target_user_id:
                target_user_id = await self.lock_manager.extract_user_from_mention(self.client, message)

            # Method 3: From command argument (@username or ID)
            if not target_user_id:
                target_user_id = await self.lock_manager.parse_lock_command(self.client, message)

            if not target_user_id:
                usage_text = (
                    "**Usage:** `/lock @username` or `/lock <user_id>` or reply to user's message\n\n"
                    "**Examples:**\n"
                    "• `/lock @spammer`\n"
                    "• `/lock 123456789`\n"
                    "• Reply to user message with `/lock`"
                )
                await self._reply_with_branding(
                    message,
                    usage_text,
                    include_footer=False,
                )
                return

            # Prevent locking bot developers/owners
            if self.auth_manager.is_developer(target_user_id) or self.auth_manager.is_owner(target_user_id):
                issuer_id = getattr(message, 'sender_id', None)
                if not issuer_id:
                    await self._reply_with_branding(
                        message,
                        "**Error:** You cannot lock bot developers or owners.",
                        include_footer=False,
                    )
                    return

                protected_role = "developer" if self.auth_manager.is_developer(target_user_id) else "owner"
                punishment_reason = (
                    f"Attempted to lock a protected {protected_role}. "
                    "Only bot developers can unlock this restriction."
                )
                metadata = {
                    'requires_developer': True,
                    'reason': punishment_reason,
                    'locked_for': 'protected_account_attempt',
                    'protected_role': protected_role,
                    'protected_user_id': target_user_id,
                }

                logger.warning(
                    "User %s attempted to lock protected %s %s", issuer_id, protected_role, target_user_id
                )

                success = await self.lock_manager.lock_user(
                    message.chat_id,
                    issuer_id,
                    punishment_reason,
                    metadata=metadata,
                )

                if success:
                    try:
                        issuer_entity = await self.client.get_entity(issuer_id)
                        if getattr(issuer_entity, 'username', None):
                            issuer_label = f"@{issuer_entity.username}"
                        else:
                            issuer_label = f"[User {issuer_id}](tg://user?id={issuer_id})"
                    except Exception:
                        issuer_label = f"User {issuer_id}"

                    protected_text = (
                        "**Protected Account Attempt**\n\n"
                        f"{issuer_label} tried to lock a protected {protected_role} and has been locked instead.\n"
                        "Only bot developers can unlock this restriction."
                    )
                    await self._reply_with_branding(
                        message,
                        protected_text,
                        include_footer=False,
                    )
                else:
                    await self._reply_with_branding(
                        message,
                        "**Error:** Protected account detected but failed to apply the automatic lock.",
                        include_footer=False,
                    )

                await self._reply_with_branding(
                    message,
                    "**Error:** You cannot lock bot developers or owners.",
                    include_footer=False,
                )
                return

            # Get reason if provided
            reason = "Locked by admin"
            if len(parts) > 2:
                reason = ' '.join(parts[2:])
            elif len(parts) == 2 and not parts[1].startswith('@') and not parts[1].isdigit():
                reason = parts[1]

            # Lock the user
            success = await self.lock_manager.lock_user(message.chat_id, target_user_id, reason)

            if success:
                try:
                    user_entity = await self.client.get_entity(target_user_id)
                    username = f"@{user_entity.username}" if user_entity.username else f"User {target_user_id}"
                except:
                    username = f"User {target_user_id}"

                success_text = (
                    f"**User Locked**\n\n"
                    f"**User:** {username}\n"
                    f"**Reason:** {reason}\n\n"
                    "All messages from this user will be auto-deleted."
                )
                await self._reply_with_branding(
                    message,
                    success_text,
                    include_footer=False,
                )
            else:
                await self._reply_with_branding(
                    message,
                    "**Error:** Failed to lock user. Database error.",
                    include_footer=False,
                )

        except Exception as e:
            logger.error(f"Error in lock command: {e}", exc_info=True)
            await self._reply_with_branding(
                message,
                f"**Error:** {str(e)}",
                include_footer=False,
            )

    async def _handle_unlock_command(self, message, parts):
        """Handle /unlock command - unlock user"""
        if not message.is_group and not message.is_channel:
            await self._reply_with_branding(
                message,
                "**Unlock command only works in groups!**",
                include_footer=False,
            )
            return

        try:
            # Try to get user ID from different sources
            target_user_id = None

            # Method 1: Reply to message
            target_user_id = await self.lock_manager.extract_user_from_reply(message)

            # Method 2: From mention in message
            if not target_user_id:
                target_user_id = await self.lock_manager.extract_user_from_mention(self.client, message)

            # Method 3: From command argument (@username or ID)
            if not target_user_id:
                target_user_id = await self.lock_manager.parse_lock_command(self.client, message)

            if not target_user_id:
                usage_text = (
                    "**Usage:** `/unlock @username` or `/unlock <user_id>` or reply to user's message\n\n"
                    "**Examples:**\n"
                    "• `/unlock @user`\n"
                    "• `/unlock 123456789`\n"
                    "• Reply to user message with `/unlock`"
                )
                await self._reply_with_branding(
                    message,
                    usage_text,
                    include_footer=False,
                )
                return

            # Unlock the user
            metadata = self.lock_manager.get_lock_metadata(message.chat_id, target_user_id)
            if metadata.get('requires_developer'):
                issuer_id = getattr(message, 'sender_id', None)
                if not issuer_id or not self.auth_manager.is_developer(issuer_id):
                    await self._reply_with_branding(
                        message,
                        "**Error:** Only bot developers can unlock this user after they attempted to lock a protected account.",
                        include_footer=False,
                    )
                    return

            success = await self.lock_manager.unlock_user(message.chat_id, target_user_id)

            if success:
                try:
                    user_entity = await self.client.get_entity(target_user_id)
                    username = f"@{user_entity.username}" if user_entity.username else f"User {target_user_id}"
                except:
                    username = f"User {target_user_id}"

                success_text = (
                    f"**User Unlocked**\n\n"
                    f"**User:** {username}\n\n"
                    "User can now send messages normally."
                )
                await self._reply_with_branding(
                    message,
                    success_text,
                    include_footer=False,
                )
            else:
                await self._reply_with_branding(
                    message,
                    "**Error:** Failed to unlock user or user is not locked.",
                    include_footer=False,
                )

        except Exception as e:
            logger.error(f"Error in unlock command: {e}", exc_info=True)
            await self._reply_with_branding(
                message,
                f"**Error:** {str(e)}",
                include_footer=False,
            )

    async def _handle_locklist_command(self, message):
        """Handle /locklist command - show locked users"""
        if not message.is_group and not message.is_channel:
            await self._reply_with_branding(
                message,
                "**Lock list only works in groups!**",
                include_footer=False,
            )
            return

        try:
            locked_users = self.lock_manager.get_locked_users(message.chat_id)

            if not locked_users:
                await self._reply_with_branding(
                    message,
                    "**No locked users in this chat.**",
                    include_footer=False,
                )
                return

            response = "**Locked Users in This Chat**\n\n"

            for user_id, data in locked_users.items():
                try:
                    user_entity = await self.client.get_entity(user_id)
                    username = f"@{user_entity.username}" if user_entity.username else f"User {user_id}"
                    name = user_entity.first_name or "Unknown"
                except:
                    username = f"User {user_id}"
                    name = "Unknown"

                reason = data.get('reason', 'No reason')
                response += f"• **{name}** ({username})\n  Reason: {reason}\n\n"

            response += f"**Total:** {len(locked_users)} user(s) locked"

            await self._reply_with_branding(
                message,
                response,
                include_footer=False,
            )

        except Exception as e:
            logger.error(f"Error in locklist command: {e}", exc_info=True)
            await self._reply_with_branding(
                message,
                f"**Error:** {str(e)}",
                include_footer=False,
            )

    async def _handle_tag_command(self, message):
        """Handle perintah tag massal dengan dukungan batch dinamis."""
        if not config.ENABLE_TAG_SYSTEM:
            await message.reply(
                VBotBranding.format_error("Sistem tag sedang dinonaktifkan oleh Vzoel Fox's (Lutpan).")
            )
            return

        if not message.is_group and not message.is_channel:
            await message.reply(
                VBotBranding.format_error("Perintah tag massal hanya tersedia di grup atau kanal.")
            )
            return

        try:
            reply_message = None
            if getattr(message, "is_reply", False):
                try:
                    reply_message = await message.get_reply_message()
                except Exception as fetch_error:
                    logger.debug("Failed to fetch replied message: %s", fetch_error)

            raw_text = message.raw_text or message.text or ""
            remainder = ""
            if raw_text:
                parts = raw_text.split(maxsplit=1)
                if len(parts) > 1:
                    remainder = parts[1].strip()

            provided_batch: Optional[int] = None
            custom_message = remainder

            if remainder:
                first_split = remainder.split(maxsplit=1)
                candidate = first_split[0]
                rest_text = first_split[1] if len(first_split) > 1 else ""
                if candidate.isdigit():
                    provided_batch = int(candidate)
                    custom_message = rest_text.strip()
                else:
                    custom_message = remainder

            if not custom_message and reply_message:
                reply_text = getattr(reply_message, "raw_text", None) or getattr(reply_message, "message", "")
                custom_message = reply_text.strip()

            if not custom_message:
                custom_message = "Sedang menandai seluruh anggota..."

            custom_message = VBotBranding.apply_placeholders(
                f"{custom_message}\n\n_{{plugins}} by VBot_",
                plugin_name=TagManager.PLUGIN_NAME,
            )

            reply_to_msg_id = getattr(message, "reply_to_msg_id", None)

            success = await self.tag_manager.start_tag_all(
                self.client,
                message.chat_id,
                custom_message,
                message.sender_id,
                batch_size=provided_batch,
                reply_to_msg_id=reply_to_msg_id,
            )

            if success:
                confirm_text = (
                    "**Tag Massal Dimulai**\n\n"
                    f"**Pesan:** {custom_message}\n\n"
                    "Bot akan menandai seluruh anggota secara bertahap. Gunakan `.c`/`/c`/`+c` untuk menghentikan."
                )
                await message.reply(
                    VBotBranding.wrap_message(confirm_text, include_footer=False)
                )
                return

            if not success:
                if message.chat_id in self.tag_manager.active_tags:
                    await message.reply(
                        VBotBranding.format_error(
                            "Proses tag massal sedang berlangsung. Tunggu hingga selesai atau gunakan `.c`/`/c`/`+c`."
                        )
                    )
                else:
                    await message.reply(
                        VBotBranding.format_error(
                            "Tag massal gagal dimulai. Periksa anggota dan izin bot."
                        )
                    )

        except Exception as e:
            logger.error(f"Error in tag command: {e}", exc_info=True)
            await message.reply(
                VBotBranding.format_error(f"Galat sistem: {str(e)}")
            )

    async def _handle_dot_tag_command(self, message):
        """Handle developer-prefix tag command (e.g. .t) for admins."""
        if not config.ENABLE_TAG_SYSTEM:
            await self._reply_with_branding(
                message,
                "**Tag system is currently disabled.**",
                include_footer=False,
            )
            return

        if not message.is_group and not message.is_channel:
            await self._reply_with_branding(
                message,
                "**Tag all only works in groups!**",
                include_footer=False,
            )
            return

        try:
            reply_message = None
            if getattr(message, "is_reply", False):
                try:
                    reply_message = await message.get_reply_message()
                except Exception as fetch_error:
                    logger.debug("Failed to fetch replied message: %s", fetch_error)

            raw_text = message.raw_text or message.text or ""
            remainder = ""
            if raw_text:
                parts = raw_text.split(maxsplit=1)
                if len(parts) > 1:
                    remainder = parts[1].strip()

            provided_batch: Optional[int] = None
            custom_message = remainder

            if remainder:
                first_split = remainder.split(maxsplit=1)
                candidate = first_split[0]
                rest_text = first_split[1] if len(first_split) > 1 else ""
                if candidate.isdigit():
                    provided_batch = int(candidate)
                    custom_message = rest_text.strip()
                else:
                    custom_message = remainder

            if not custom_message and reply_message:
                reply_text = getattr(reply_message, "raw_text", None) or getattr(reply_message, "message", "")
                custom_message = reply_text.strip()

            if not custom_message:
                custom_message = "Tagging all members..."

            reply_to_msg_id = getattr(message, "reply_to_msg_id", None)

            success = await self.tag_manager.start_tag_all(
                self.client,
                message.chat_id,
                custom_message,
                message.sender_id,
                batch_size=provided_batch,
                reply_to_msg_id=reply_to_msg_id,
            )

            if success:
                confirm_text = (
                    "**Tag all started**\n\n"
                    f"**Message:** {custom_message}\n\n"
                    "The bot will progressively mention members. Use `.c`/`/c`/`+c` to cancel."
                )
                await message.reply(
                    VBotBranding.wrap_message(confirm_text, include_footer=False)
                )
                return

            if not success:
                if message.chat_id in self.tag_manager.active_tags:
                    await message.reply(
                        VBotBranding.format_error(
                            "Proses tag massal sedang berlangsung. Tunggu hingga selesai atau gunakan `.c`/`/c`/`+c`."
                        )
                    )
                else:
                    await message.reply(
                        VBotBranding.format_error(
                            "Tag massal gagal dimulai. Periksa anggota dan izin bot."
                        )
                    )

        except Exception as e:
            logger.error(f"Error in dot tag command: {e}", exc_info=True)
            await self._reply_with_branding(
                message,
                f"**Error:** {str(e)}",
                include_footer=False,
            )

    async def _handle_tag_cancel_command(self, message):
        """Handle perintah pembatalan tag massal."""
        if not message.is_group and not message.is_channel:
            await message.reply(
                VBotBranding.format_error("Perintah pembatalan hanya tersedia di grup atau kanal.")
            )
            return

        try:
            success = await self.tag_manager.cancel_tag_all(message.chat_id)

            if success:
                cancel_text = (
                    "**Tag Massal Dibatalkan**\n\n"
                    "Proses penandaan telah dihentikan sesuai permintaan admin."
                )
                await message.reply(
                    VBotBranding.wrap_message(cancel_text, include_footer=False)
                )
            else:
                await message.reply(
                    VBotBranding.format_error("Tidak ada proses tag massal yang aktif di percakapan ini.")
                )

        except Exception as e:
            logger.error(f"Error in cancel command: {e}", exc_info=True)
            await message.reply(
                VBotBranding.format_error(f"Galat sistem: {str(e)}")
            )


async def main():
    bot = VBot()
    ok = await bot.initialize()
    if not ok:
        sys.exit(1)
    logger.info("VBot is up and running.")
    await asyncio.Future()  # run forever


if __name__ == "__main__":
    try:
        if uvloop is not None:
            asyncio.set_event_loop_policy(uvloop.EventLoopPolicy())
        asyncio.run(main())
    except KeyboardInterrupt:
        pass
<|MERGE_RESOLUTION|>--- conflicted
+++ resolved
@@ -1782,12 +1782,9 @@
                 existing.unlink()
             except OSError:
                 logger.debug("Failed to remove cached logo asset %s", existing)
-<<<<<<< HEAD
-=======
 
     def _resolve_music_logo_local_candidates(self, path_value: Any) -> List[Path]:
         """Return unique candidate paths to try for a configured logo value."""
->>>>>>> 09c31c79
 
     def _resolve_music_logo_local_candidates(self, path_value: str) -> List[Path]:
         """Return unique candidate paths to try for a configured logo value."""
