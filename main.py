#!/usr/bin/env python3
"""
VBot Python - Main Application
Vzoel Robot Music Bot with comprehensive features

Author: Vzoel Fox's
Version: 2.0.0 Python
"""

import asyncio
import io
import json
import logging
import random
import re
import sys
import time
from collections import deque
from dataclasses import dataclass
from datetime import datetime, timezone
from functools import wraps
from pathlib import Path
from typing import Any, Deque, Dict, Optional, List, Set, Tuple
from typing import Any, Dict, Optional, List, Tuple

try:
    import uvloop
except ImportError:  # pragma: no cover - optional dependency
    uvloop = None

# Import advanced logging system
from core.logger import setup_logging, vbot_logger

logger = logging.getLogger(__name__)

# Import configuration and validate
import config

# Import Telethon
from telethon import TelegramClient, events, Button, types, functions
from telethon.sessions import StringSession
from telethon.tl.types import MessageEntityMentionName
from telethon.tl.functions.bots import SetBotCommandsRequest
from telethon.tl.types import BotCommand, BotCommandScopeDefault
from telethon.utils import pack_bot_file_id
from telethon.errors import (
    ChatAdminRequiredError,
    MessageNotModifiedError,
    UserAlreadyParticipantError,
    UserPrivacyRestrictedError,
    UserNotMutualContactError,
    UserNotParticipantError,
)

# Import VBot modules
from core.auth_manager import AuthManager
from core.emoji_manager import EmojiManager
from core.music_manager import MusicManager
from core.database import Database
from core.branding import VBotBranding
from core.plugin_loader import PluginLoader
from modules.lock_manager import LockManager
from modules.tag_manager import TagManager
from modules.welcome_manager import WelcomeManager
from modules.github_sync import GitHubSync
from modules.privacy_manager import PrivacyManager


@dataclass
class CommandStatus:
    """Context information for an in-flight command."""

    start_time: datetime
    status_message: Optional[object] = None


class VBot:
    """Main VBot application class"""

    def __init__(self):
        self.client = None
        self.assistant_client = None  # Assistant for voice chat streaming
        self.assistant_user = None
        self.music_manager = None  # Will be initialized after client

        # Initialize database (core persistence layer)
        self.database = Database()

        # Track startup time for diagnostics
        self.start_time = None

        # Initialize managers with database
        self.auth_manager = AuthManager()
        self.emoji_manager = EmojiManager()
        self.lock_manager = LockManager(self.database)
        self.tag_manager = TagManager()
        self.welcome_manager = WelcomeManager(self.database)
        self.github_sync = GitHubSync()
        self.privacy_manager = PrivacyManager()
        self._command_context: Dict[int, CommandStatus] = {}
        self.plugin_loader = PluginLoader(
            enabled_plugins=getattr(config, "ENABLED_PLUGINS", None),
            disabled_plugins=getattr(config, "DISABLED_PLUGINS", None),
        )
        self._tag_prefixes = (".", "/", "+")
        self._tag_start_commands = {f"{prefix}t" for prefix in self._tag_prefixes}
        self._tag_stop_commands = {f"{prefix}c" for prefix in self._tag_prefixes}
        prefix_dev = getattr(config, "PREFIX_DEV", ".") or "."
        self._dot_tag_command = (prefix_dev + "t").lower()
        self._help_pages = self._build_help_pages()
        self._music_logo_file_id = getattr(config, "MUSIC_LOGO_FILE_ID", "")
        self._visualizer_levels = "▁▂▃▄▅▆▇█"
        self._visualizer_width = getattr(config, "MUSIC_VISUALIZER_WIDTH", 18)
        self._admin_sync_cache: Dict[int, float] = {}
        self._admin_sync_interval = getattr(config, "GROUP_ADMIN_SYNC_INTERVAL", 600)
        self._premium_wrapper_ids: Set[int] = set()
        self._premium_wrapper_id_queue: Deque[int] = deque()
        self._premium_wrapper_id_limit = 4096
        self._assistant_joined_chats: Set[int] = set()
        self._assistant_join_failed_chats: Set[int] = set()

    async def initialize(self):
        """Initialize VBot"""
        try:
            # Validate configuration
            if not config.validate_config():
                return False

            # Initialize Telegram client
            self.client = TelegramClient(
                "vbot_session",
                config.API_ID,
                config.API_HASH
            )

            await self.client.start(bot_token=config.BOT_TOKEN)

            # Get bot info
            me = await self.client.get_me()

            # Record bot start time (UTC)
            self.start_time = datetime.now(timezone.utc)

            # Setup advanced logging system with Telegram & SQL integration
            await setup_logging(self.client)

            # Log startup with bot info
            bot_info = {
                'first_name': me.first_name,
                'username': me.username,
                'user_id': me.id
            }
            await vbot_logger.log_startup(bot_info)

            logger.info(f"🎵 VBot started successfully!")
            logger.info(f"Bot: {me.first_name} (@{me.username})")

            # Initialize Assistant Client (for voice chat streaming)
            if config.STRING_SESSION and config.STRING_SESSION.strip():
                try:
                    logger.info("🔄 Initializing assistant client for voice chat streaming...")
                    self.assistant_client = TelegramClient(
                        StringSession(config.STRING_SESSION),
                        config.API_ID,
                        config.API_HASH
                    )
                    await self.assistant_client.start()
                    try:
                        self.assistant_user = await self.assistant_client.get_me()
                    except Exception as assistant_info_error:
                        logger.warning(
                            "Tidak bisa mengambil informasi akun asisten: %s",
                            assistant_info_error,
                        )
                        self.assistant_user = None
                except Exception as exc:
                    logger.error(f"Failed to initialize assistant client: {exc}")
                    self.assistant_client = None
                    self.assistant_user = None

            # Initialize Music Manager
            self.music_manager = MusicManager(self.client, self.assistant_client)
            await self.music_manager.start()

            # Register handlers
            self.client.add_event_handler(self._handle_message, events.NewMessage)
            self.client.add_event_handler(self._handle_callback, events.CallbackQuery)

            # Setup bot commands
            await self._setup_bot_commands()

            # Load plugins dynamically
            loaded_plugins = await self.plugin_loader.load_plugins(self)
            if loaded_plugins:
                logger.info("Loaded plugins: %s", ", ".join(loaded_plugins))
            else:
                logger.info("No plugins loaded")

            # Start background GitHub auto push if enabled
            self.github_sync.start_auto_push_loop()

            logger.info("VBot initialization complete")
            return True

        except Exception as e:
            logger.error(f"Initialization error: {e}", exc_info=True)
            return False

    async def _setup_bot_commands(self):
        """Configure command suggestions for the bot"""
        try:
            commands = [
                # Core
                BotCommand(command="start", description="System overview and welcome"),
                BotCommand(command="help", description="Complete command reference"),
                BotCommand(command="about", description="System information"),

                # Music commands
                BotCommand(command="play", description="Play Mp3/audio from YouTube/Spotify/link"),
                BotCommand(command="vplay", description="Play mp4/webm video"),
                BotCommand(command="pause", description="Pause musik"),
                BotCommand(command="resume", description="Resume musik"),
                BotCommand(command="skip", description="Skip ke lagu berikutnya"),
                BotCommand(command="stop", description="Stop & clear queue"),
                BotCommand(command="queue", description="Lihat antrian"),
                BotCommand(command="shuffle", description="Acak queue"),
                BotCommand(command="loop", description="Loop mode (off/current/all)"),
                BotCommand(command="seek", description="Jump ke waktu tertentu"),
                BotCommand(command="volume", description="Adjust volume (0-200)"),

                # Admin commands
                BotCommand(command="pm", description="Promote user to admin"),
                BotCommand(command="dm", description="Demote user from admin"),
                BotCommand(command="t", description="Tag semua anggota secara bertahap"),
                BotCommand(command="c", description="Hentikan proses tag massal"),
                BotCommand(command="lock", description="Lock user (auto-delete)"),
                BotCommand(command="unlock", description="Unlock user"),
                BotCommand(command="locklist", description="Show locked users"),
                BotCommand(command="ping", description="Check bot responsiveness"),
            ]

            await self.client(SetBotCommandsRequest(
                scope=BotCommandScopeDefault(),
                lang_code='en',
                commands=commands
            ))

            logger.info("Bot command suggestions configured")

        except Exception as e:
            logger.error(f"Failed to setup bot commands: {e}")
            # Non-critical, continue anyway

    async def _handle_message(self, event):
        """Handle incoming messages"""
        try:
            message = event.message

            # Skip if no text
            if not message.text:
                return

            # Check for locked users (auto-delete)
            if config.ENABLE_LOCK_SYSTEM:
                deleted = await self.lock_manager.process_message_for_locked_users(
                    self.client, message
                )
                if deleted:
                    return

            # Enable premium emoji responses for this user
            self._prepare_premium_wrappers(message, getattr(message, "sender_id", None))

            # Handle commands
            if message.text.startswith(('.', '/', '+', '#')):
                await self._handle_command(message)

        except Exception as e:
            logger.error(f"Error handling message: {e}")

    async def _prepare_premium_arguments(
        self,
        args: Tuple[Any, ...],
        kwargs: Dict[str, Any],
        user_id: Optional[int],
    ) -> Tuple[Tuple[Any, ...], Dict[str, Any]]:
        """Convert textual arguments for premium users when needed."""

        new_args = args
        new_kwargs = dict(kwargs)
        text_arg, location = self._extract_text_argument(new_args, new_kwargs)

        if isinstance(text_arg, str):
            converted = await self._convert_for_user(text_arg, user_id)
            if isinstance(converted, str) and converted != text_arg and location:
                new_args, new_kwargs = self._apply_text_argument(
                    new_args, new_kwargs, location, converted
                )

        return new_args, new_kwargs

    def _register_wrapped_message(self, message_obj) -> bool:
        """Record that a message has premium wrappers to avoid double wrapping."""

        try:
            setattr(message_obj, "_premium_hooks_applied", True)
            return True
        except AttributeError:
            message_id = id(message_obj)
            if message_id in self._premium_wrapper_ids:
                return False
            self._premium_wrapper_ids.add(message_id)
            self._premium_wrapper_id_queue.append(message_id)
            while len(self._premium_wrapper_id_queue) > self._premium_wrapper_id_limit:
                old_id = self._premium_wrapper_id_queue.popleft()
                self._premium_wrapper_ids.discard(old_id)
            return True

    def _prepare_premium_wrappers(self, message_obj, user_id: Optional[int]) -> None:
        """Wrap reply/edit helpers so bot responses honour premium emojis."""

        if (
            not config.ENABLE_PREMIUM_EMOJI
            or not isinstance(user_id, int)
            or user_id <= 0
            or message_obj is None
        ):
            return

        if getattr(message_obj, "_premium_hooks_applied", False):
            return

        if id(message_obj) in self._premium_wrapper_ids:
            return

        if not self._register_wrapped_message(message_obj):
            return

        original_reply = getattr(message_obj, "reply", None)
        if callable(original_reply):

            @wraps(original_reply)
            async def reply_with_premium(*args, **kwargs):
                patched_args, patched_kwargs = await self._prepare_premium_arguments(
                    args, kwargs, user_id
                )
                result = await original_reply(*patched_args, **patched_kwargs)
                self._propagate_premium_wrappers(result, user_id)
                return result

            message_obj.reply = reply_with_premium  # type: ignore[assignment]

        original_edit = getattr(message_obj, "edit", None)
        if callable(original_edit):

            @wraps(original_edit)
            async def edit_with_premium(*args, **kwargs):
                patched_args, patched_kwargs = await self._prepare_premium_arguments(
                    args, kwargs, user_id
                )
                result = await original_edit(*patched_args, **patched_kwargs)
                self._propagate_premium_wrappers(result, user_id)
                return result

            message_obj.edit = edit_with_premium  # type: ignore[assignment]

    def _propagate_premium_wrappers(self, result, user_id: Optional[int]) -> None:
        """Apply premium wrappers to any messages returned by helper calls."""

        if not result:
            return

        if isinstance(result, list):
            for item in result:
                self._prepare_premium_wrappers(item, user_id)
        else:
            self._prepare_premium_wrappers(result, user_id)

    @staticmethod
    def _extract_text_argument(
        args: Tuple[Any, ...], kwargs: Dict[str, Any]
    ) -> Tuple[Optional[str], Optional[Tuple[str, Any]]]:
        """Locate textual arguments passed to Telethon helpers."""

        if args:
            value = args[0]
            return (value if isinstance(value, str) else None), ("args", 0)

        for key in ("message", "text"):
            if key in kwargs:
                value = kwargs[key]
                return (value if isinstance(value, str) else None), ("kwargs", key)

        return None, None

    @staticmethod
    def _apply_text_argument(
        args: Tuple[Any, ...],
        kwargs: Dict[str, Any],
        location: Optional[Tuple[str, Any]],
        new_text: str,
    ) -> Tuple[Tuple[Any, ...], Dict[str, Any]]:
        """Replace text in args/kwargs based on the provided location descriptor."""

        if not location:
            return args, kwargs

        target_type, target_key = location
        if target_type == "args":
            items = list(args)
            items[int(target_key)] = new_text
            return tuple(items), kwargs

        kwargs[str(target_key)] = new_text
        return args, kwargs

    async def _convert_for_user(
        self, text: Optional[str], user_id: Optional[int]
    ) -> Optional[str]:
        """Convert plain emoji text to premium equivalents for specific users."""

        if (
            not isinstance(text, str)
            or not isinstance(user_id, int)
            or user_id <= 0
            or not config.ENABLE_PREMIUM_EMOJI
        ):
            return text

        return await self.emoji_manager.process_message_emojis(
            self.client, text, user_id
        )

    async def _send_premium_message(
        self,
        chat_id: int,
        text: str,
        *,
        reply_to: Optional[int] = None,
        user_id: Optional[int] = None,
        **kwargs: Any,
    ):
        """Send a message while honouring premium emoji mappings."""

        prepared = await self._convert_for_user(text, user_id)
        result = await self.client.send_message(
            chat_id,
            prepared if isinstance(prepared, str) else text,
            reply_to=reply_to,
            **kwargs,
        )
        self._propagate_premium_wrappers(result, user_id)
        return result

    async def _handle_callback(self, event):
        """Handle inline button callbacks"""
        try:
            data = event.data.decode('utf-8')

            # Help main callback
            if data.startswith("help:page:"):
                await self._handle_help_navigation(event, data)

            # About callback
            elif data == "about":
                await event.answer("Loading about info...")
                me = await self.client.get_me()
                about_text = f"""
**About VBot Music Bot**

**Bot Info:**
• Name: {me.first_name}
• Username: @{me.username}
• Version: 2.0.0 Python

**Features:**
• Multi-platform music (YouTube/Spotify)
• Video streaming support
• Smart queue management
• Admin & group controls
• Session generator
• Lock & privacy system

**Technology:**
• Python 3.x
• Telethon (MTProto)
• Pytgcalls (Voice Chat)
• yt-dlp (Download)

**Developer:**
• Vzoel Fox's
• Contact: @VzoelFoxs

**VBot Python v2.0.0**
"""
                await event.edit(VBotBranding.wrap_message(about_text, include_footer=False))

            # Branding info callback
            elif data == "branding:info":
                media_path, caption = VBotBranding.get_branding_media()

                if media_path:
                    await event.answer("Mengirim branding resmi VBot...")
                    await event.respond(file=str(media_path), caption=caption)
                else:
                    await event.answer(
                        "Branding image belum tersedia di server bot.",
                        alert=True,
                    )
                    await event.edit(VBotBranding.get_branding_missing_notice())

            # Session generator callback
            elif data == "start_gensession":
                # Check if in private chat
                if not event.is_private:
                    await event.answer("Session generator hanya bisa di private chat!", alert=True)
                    return

                # Redirect to /gensession command
                me = await self.client.get_me()
                await event.answer("Starting session generator...")
                redirect_text = (
                    "**Session String Generator**\n\n"
                    "Untuk memulai, silakan ketik:\n"
                    "`/gensession`\n\n"
                    "atau klik tombol di bawah untuk memulai."
                )
                buttons = [[Button.inline("Start Generator", b"run_gensession")]]
                await event.edit(redirect_text, buttons=buttons)

            # Run session generator
            elif data == "run_gensession":
                if hasattr(self, 'session_generator'):
                    # Create a mock event for the generator
                    await event.answer("Memulai generator...")
                    # Trigger the generator
                    await event.respond("/gensession")
                else:
                    await event.answer("Session generator plugin tidak aktif!", alert=True)

            # Music playback callbacks
            elif data.startswith("music:"):
                await self._handle_music_callback(event, data)

            else:
                await event.answer("Unknown callback")

        except Exception as e:
            logger.error(f"Error handling callback: {e}")
            await event.answer("Error processing request", alert=True)

    async def _handle_command(self, message):
        """Handle bot commands"""
        start_time = datetime.now()
        message_id = getattr(message, "id", None)
        if message_id is not None:
            self._command_context[message_id] = CommandStatus(start_time=start_time)
        command_text = message.text.lower()

        try:
            command_parts = command_text.split()
            command = command_parts[0]

            # Strip @botname from command (e.g., /start@vmusic_vbot -> /start)
            if '@' in command:
                command = command.split('@')[0]
                command_parts[0] = command

            command_type = self.auth_manager.get_command_type(command_text)

            # Keep admin snapshots fresh so each group maintains its own list
            if (
                command_type == "admin"
                and (message.is_group or message.is_channel)
                and message.chat_id is not None
            ):
                await self._ensure_group_admin_sync(message.chat_id)

            # Check permissions
            has_permission = await self.auth_manager.check_permissions(
                self.client, message.sender_id, message.chat_id, command_text
            )

            if not has_permission:
                error_msg = self.auth_manager.get_permission_error_message(command_type)

                # Log failed permission check
                execution_time = (datetime.now() - start_time).total_seconds()
                await vbot_logger.log_command(
                    message.sender_id,
                    command_text,
                    success=False,
                    execution_time=execution_time,
                    error="Permission denied"
                )

                if config.ENABLE_PRIVACY_SYSTEM:
                    await self.privacy_manager.process_private_command(
                        self.client, message, error_msg
                    )
                else:
                    await message.reply(
                        VBotBranding.format_error(error_msg)
                    )
                return

            # Pre-run visual phases
            status_message = None
            if message_id is not None:
                status_message = await self._run_command_edit_phases(message, command)
                command_status = self._command_context.get(message_id)
                if command_status:
                    command_status.status_message = status_message

            # Persist confirmed admins after successful permission check
            if (
                command_type == "admin"
                and (message.is_group or message.is_channel)
                and message.chat_id is not None
            ):
                try:
                    if await self.auth_manager.is_admin_in_chat(
                        self.client, message.sender_id, message.chat_id
                    ):
                        self.database.add_group_admin(message.chat_id, message.sender_id)
                except Exception as perm_error:
                    logger.debug(
                        "Failed to refresh admin cache for chat %s: %s",
                        message.chat_id,
                        perm_error,
                    )

            # Route commands
            await self._route_command(message, command, command_parts)

            # Log successful command execution
            execution_time = (datetime.now() - start_time).total_seconds()
            await vbot_logger.log_command(
                message.sender_id,
                command_text,
                success=True,
                execution_time=execution_time
            )

        except Exception as e:
            # Log error with full context
            execution_time = (datetime.now() - start_time).total_seconds()
            await vbot_logger.log_error(
                e,
                context=f"Command execution: {command_text}",
                user_id=message.sender_id,
                send_to_telegram=True
            )

            await vbot_logger.log_command(
                message.sender_id,
                command_text,
                success=False,
                execution_time=execution_time,
                error=str(e)
            )

            command_status = self._command_context.get(message_id) if message_id is not None else None
            status_message = command_status.status_message if command_status else None
            if status_message:
                try:
                    await status_message.edit(
                        VBotBranding.format_error(f"{command_text} failed: {str(e)}")
                    )
                except Exception as edit_error:
                    logger.debug(f"Failed to update status message: {edit_error}")

        finally:
            self._finalize_command_status(message_id)

    def _finalize_command_status(self, message_id: Optional[int]):
        """Remove command context for a completed message."""

        if message_id is None:
            return

        self._command_context.pop(message_id, None)

    async def _route_command(self, message, command, parts):
        """Route commands to appropriate handlers"""
        try:
            # Basic bot commands
            if command in ['/start', '/help']:
                await self._handle_start_command(message)
            elif command == '/about':
                await self._handle_about_command(message)
            elif command == '/ping':
                await self._handle_ping_command(message)

            # Owner/Developer commands (+ prefix)
            elif command == '+add':
                await self._handle_add_permission_command(message, parts)
            elif command == '+del':
                await self._handle_del_permission_command(message, parts)
            elif command == '+setwelcome':
                await self._handle_setwelcome_command(message, parts)
            elif command == '+backup':
                await self._handle_backup_command(message, parts)

            # Admin commands for user management (/ prefix)
            elif command == '/pm':
                await self._handle_promote_command(message, parts)
            elif command == '/dm':
                await self._handle_demote_command(message, parts)
            elif command in ['/adminlist', '/admins']:
                await self._handle_adminlist_command(message)

            # Music commands (slash prefix)
            elif command in ['/play', '/p']:
                await self._handle_music_command(message, parts, audio_only=True)
            elif command in ['/vplay', '/vp']:
                await self._handle_music_command(message, parts, audio_only=False)
            elif command == '/pause':
                await self._handle_pause_command(message)
            elif command == '/resume':
                await self._handle_resume_command(message)
            elif command == '/skip':
                await self._handle_skip_command(message)
            elif command == '/stop':
                await self._handle_stop_command(message)
            elif command == '/queue':
                await self._handle_queue_command(message)
            elif command == '/shuffle':
                await self._handle_shuffle_command(message)
            elif command == '/loop':
                await self._handle_loop_command(message, parts)
            elif command == '/seek':
                await self._handle_seek_command(message, parts)
            elif command == '/volume':
                await self._handle_volume_command(message, parts)

            # Lock system
            elif command == '/lock':
                await self._handle_lock_command(message, parts)
            elif command == '/unlock':
                await self._handle_unlock_command(message, parts)
            elif command == '/locklist':
                await self._handle_locklist_command(message)

            # Tag system
            elif command in self._tag_start_commands:
                await self._handle_tag_command(message)
            elif command in self._tag_stop_commands:
                await self._handle_tag_cancel_command(message)
            elif command == '/cancel' and not (message.is_group or message.is_channel):
                # Biarkan generator session dan alur lainnya menangani /cancel di private chat
                return
            elif command == self._dot_tag_command:
                await self._handle_dot_tag_command(message)
            elif command == '/cancel':
                await self._handle_cancel_command(message)

            # Help command (available to all)
            elif command in ['/help', '#help']:
                await self._handle_help_command(message)
            elif command == '#rules':
                await self._handle_rules_command(message)
            elif command == '#session':
                await self._handle_session_command(message)

            # JSON/metadata helper
            elif command in ['/showjson', '.showjson', '+showjson']:
                await self._handle_showjson_command(message)

            # Music branding configuration
            elif command in ['/setlogo', '+setlogo']:
                await self._handle_setlogo_command(message)

            # Admin commands
            elif command in ['.stats', '.status']:
                await self._handle_stats_command(message)

            else:
                # Unknown command
                await self._reply_with_branding(
                    message,
                    (
                        f"Unknown command: {command}\n\n"
                        "Type /start to see available commands."
                    ),
                    include_footer=False,
                )

        except Exception as e:
            logger.error(f"Error routing command {command}: {e}")
            await message.reply(VBotBranding.format_error(f"Command error: {str(e)}"))

    @staticmethod
    def _format_branded(
        content: str,
        *,
        include_header: bool = True,
        include_footer: bool = True,
    ) -> str:
        """Apply standard VBot branding to outgoing messages."""
        return VBotBranding.wrap_message(
            content,
            include_header=include_header,
            include_footer=include_footer,
        )

    async def _reply_with_branding(
        self,
        message,
        content: str,
        *,
        include_header: bool = True,
        include_footer: bool = True,
        **kwargs,
    ):
        """Reply to a message with branded content."""
        return await message.reply(
            self._format_branded(
                content,
                include_header=include_header,
                include_footer=include_footer,
            ),
            **kwargs,
        )

    async def _run_command_edit_phases(self, message, command):
        """Display a simple 4-phase status update for any command"""
        phases = [
            "wait..",
            "processing..",
            "initializing..",
            "ok...",
        ]

        try:
            status_message = await self._reply_with_branding(
                message,
                phases[0],
                include_footer=False,
            )
        except Exception as reply_error:
            logger.debug(f"Unable to send status message: {reply_error}")
            return None

        for phase_text in phases[1:]:
            await asyncio.sleep(0.5)
            try:
                await status_message.edit(
                    self._format_branded(phase_text, include_footer=False)
                )
            except Exception as edit_error:
                logger.debug(f"Failed to edit status message: {edit_error}")
                break

        return status_message

    @staticmethod
    def _format_timedelta(delta):
        """Format timedelta for human-readable output"""
        total_seconds = int(delta.total_seconds())
        days, remainder = divmod(total_seconds, 86400)
        hours, remainder = divmod(remainder, 3600)
        minutes, seconds = divmod(remainder, 60)

        parts = []
        if days:
            parts.append(f"{days}d")
        if hours or parts:
            parts.append(f"{hours}h")
        if minutes or parts:
            parts.append(f"{minutes}m")
        parts.append(f"{seconds}s")

        return " ".join(parts)

    async def _handle_ping_command(self, message):
        """Handle /ping command accessible to all roles"""
        message_id = getattr(message, "id", None)
        command_status = self._command_context.get(message_id) if message_id is not None else None
        status_message = command_status.status_message if command_status else None

        now = datetime.now(timezone.utc)
        message_time = message.date
        if isinstance(message_time, datetime) and message_time.tzinfo is None:
            message_time = message_time.replace(tzinfo=timezone.utc)

        latency_ms = (now - message_time).total_seconds() * 1000

        processing_ms = None
        if command_status and isinstance(command_status.start_time, datetime):
            processing_ms = (datetime.now() - command_status.start_time).total_seconds() * 1000

        uptime_text = "Unknown"
        if isinstance(self.start_time, datetime):
            uptime_text = self._format_timedelta(now - self.start_time)

        result_lines = [
            "**Pong!**",
            f"**Latency:** `{latency_ms:.2f} ms`",
        ]

        if processing_ms is not None:
            result_lines.append(f"**Processing:** `{processing_ms:.2f} ms`")

        result_lines.append(f"**Uptime:** `{uptime_text}`")

        result_text = VBotBranding.wrap_message("\n".join(result_lines), include_footer=False)

        if status_message:
            try:
                await status_message.edit(result_text)
                return
            except Exception as edit_error:
                logger.debug(f"Failed to update ping status message: {edit_error}")

        await message.reply(result_text)

    async def _handle_start_command(self, message):
        """Handle /start and /help commands"""
        try:
            # Get bot info
            me = await self.client.get_me()
            bot_username = me.username or "VBot"

            # Build welcome message
            welcome_text = f"""
**Welcome to {me.first_name}!**

**VBot Music Bot** - Full-featured Telegram music bot

**Quick Start:**
• `/play <query>` - Play audio from YouTube/Spotify
• `/vplay <query>` - Play video
• `/queue` - Show current queue
• `/help` - Show all commands

**Features:**
• YouTube & Spotify support
• Voice chat streaming
• Queue management
• Admin controls
• Session generator

**Get Started:**
Type `/help` for complete command list or just send a song name!

**VBot Python v2.0.0**
By Vzoel Fox's
"""

            # Different buttons for private vs group
            if message.is_private:
                # Private chat buttons: Generate String, Add to Group, Help
                buttons = [
                    [
                        Button.inline("Generate String", b"start_gensession"),
                    ],
                    [
                        Button.url("Add to Group", f"https://t.me/{bot_username}?startgroup=true"),
                        Button.inline("Help", f"help:page:0".encode())
                    ]
                ]
            else:
                # Group chat buttons: VBOT info toggle, Help
                buttons = [
                    [
                        Button.inline("VBOT", b"branding:info"),
                        Button.inline("Help", f"help:page:0".encode())
                    ]
                ]

            await message.reply(
                VBotBranding.wrap_message(welcome_text, include_footer=False),
                buttons=buttons
            )

        except Exception as e:
            logger.error(f"Error in start command: {e}")
            await self._reply_with_branding(
                message,
                "Welcome to VBot!\n\nType /help for commands.",
                include_footer=False,
            )

    def _build_help_pages(self) -> List[Dict[str, object]]:
        """Define help sections for slash commands."""

        tag_start_display = " / ".join(f"`{prefix}t`" for prefix in self._tag_prefixes)
        tag_stop_display = " / ".join(f"`{prefix}c`" for prefix in self._tag_prefixes)

        return [
            {
                "label": "Music",
                "title": "Music Playback",
                "commands": [
                    ("`/play <query>`", "Putar audio dari pencarian (alias: `/p`)"),
                    ("`/vplay <query>`", "Putar video atau streaming visual (alias: `/vp`)"),
                    ("`/pause`", "Jeda lagu yang sedang diputar"),
                    ("`/resume`", "Lanjutkan pemutaran yang dijeda"),
                    ("`/skip`", "Lewati ke lagu berikutnya"),
                    ("`/stop`", "Hentikan musik dan hapus antrean"),
                    ("`/queue`", "Tampilkan antrean yang sedang aktif"),
                    ("`/shuffle`", "Acak urutan antrean"),
                    ("`/loop <off/current/all>`", "Atur mode pengulangan"),
                    ("`/seek <detik>`", "Loncat ke posisi tertentu"),
                    ("`/volume <0-200>`", "Atur volume streaming"),
                ],
            },
            {
                "label": "Admin",
                "title": "Administrasi & Moderasi",
                "commands": [
                    ("`/pm @user <title>`", "Promosikan anggota menjadi admin"),
                    ("`/dm @user`", "Turunkan admin menjadi member"),
                    ("`/adminlist`", "Lihat daftar admin (alias: `/admins`)"),
                    ("`/lock @user`", "Kunci pengguna agar pesannya dihapus otomatis"),
                    ("`/unlock @user`", "Buka kunci pengguna"),
                    ("`/locklist`", "Daftar pengguna yang terkunci"),
                    (f"{tag_start_display} [batch] <text>", "Mention semua anggota via edit batch"),
                    (f"{tag_stop_display}", "Batalkan penandaan massal"),
                    (f"`{self._dot_tag_command} [batch] <text>`", "Mention semua anggota via edit batch"),
                    ("`/cancel`", "Batalkan penandaan massal"),
                ],
            },
            {
                "label": "Bot",
                "title": "Informasi Bot & Utilitas",
                "commands": [
                    ("`/start`", "Tampilkan menu utama bot"),
                    ("`/help`", "Buka panduan interaktif ini"),
                    ("`/about`", "Informasi detail mengenai bot"),
                    ("`/ping`", "Cek latensi & uptime"),
                    ("`/gensession`", "Mulai generator string session"),
                ],
            },
        ]

    def _render_help_page(self, page_index: int) -> Tuple[str, List[List[Button]]]:
        """Render help page text and inline keyboard for navigation."""

        if not self._help_pages:
            fallback = VBotBranding.wrap_message("Tidak ada data bantuan.", include_footer=False)
            return fallback, []

        total_pages = len(self._help_pages)
        current_index = page_index % total_pages
        page = self._help_pages[current_index]

        lines = [f"**{page['title']}**", ""]
        for command, description in page.get("commands", []):
            lines.append(f"• {command} - {description}")

        lines.append("")
        lines.append(f"_Halaman {current_index + 1}/{total_pages}_")

        text = VBotBranding.wrap_message("\n".join(lines), include_footer=False)

        toggle_row: List[Button] = []
        for idx, section in enumerate(self._help_pages):
            label_prefix = "Aktif | " if idx == current_index else ""
            toggle_row.append(
                Button.inline(
                    f"{label_prefix}{section['label']}",
                    f"help:page:{idx}".encode()
                )
            )

        navigation_row = [
            Button.inline("Sebelumnya", f"help:page:{(current_index - 1) % total_pages}".encode()),
            Button.url("FOUNDER", "https://t.me/VZLfxs"),
            Button.inline("Berikutnya", f"help:page:{(current_index + 1) % total_pages}".encode()),
        ]

        return text, [toggle_row, navigation_row]

    async def _send_help_page(self, message, page_index: int):
        """Send the interactive help page to a chat."""

        text, buttons = self._render_help_page(page_index)
        await message.reply(text, buttons=buttons if buttons else None)

    async def _handle_help_navigation(self, event, data: str):
        """Handle inline navigation between help pages."""

        try:
            _, _, page_str = data.partition("help:page:")
            page_index = int(page_str) if page_str.isdigit() else 0
        except ValueError:
            page_index = 0

        text, buttons = self._render_help_page(page_index)

        try:
            await event.edit(text, buttons=buttons if buttons else None)
        except Exception as edit_error:
            logger.debug(f"Failed to edit help message: {edit_error}")
        finally:
            try:
                await event.answer()
            except Exception:
                pass

    async def _handle_help_command(self, message):
        """Handle /help command - show all commands"""
        try:
            await self._send_help_page(message, 0)

        except Exception as e:
            logger.error(f"Error in help command: {e}")
            await self._reply_with_branding(
                message,
                "Help system error. Please contact support.",
            )

    async def _handle_about_command(self, message):
        """Handle /about command - show bot info"""
        try:
            # Calculate uptime
            uptime_text = "Unknown"
            if self.start_time:
                now = datetime.now(timezone.utc)
                uptime_text = self._format_timedelta(now - self.start_time)

            # Get bot info
            me = await self.client.get_me()

            about_text = f"""
**About VBot**

**Bot Information:**
• Name: {me.first_name}
• Username: @{me.username}
• Version: 2.0.0 Python
• Uptime: {uptime_text}

**Features:**
• Music streaming (YouTube/Spotify)
• Voice chat support
• Group management tools
• Session string generator
• Premium emoji system
• Advanced logging

**Technology:**
• Python 3.11+
• Telethon (MTProto)
• yt-dlp for downloads
• PyTgCalls for streaming

**Developer:**
• Vzoel Fox's
• @VZLfxs

**Support:**
Contact @VZLfxs for support & inquiries

**License:**
© 2025 Vzoel Fox's Lutpan
"""

            buttons = [
                [
                    Button.url("Developer", "https://t.me/VZLfxs")
                ]
            ]

            await message.reply(
                VBotBranding.wrap_message(about_text, include_footer=False),
                buttons=buttons
            )

        except Exception as e:
            logger.error(f"Error in about command: {e}")
            await self._reply_with_branding(
                message,
                "VBot v2.0.0 by Vzoel Fox's",
                include_footer=False,
            )

    async def _handle_showjson_command(self, message):
        """Return structured metadata for the replied message."""

        try:
            if not self.auth_manager.is_developer(getattr(message, "sender_id", 0)):
                await message.reply(VBotBranding.format_error("Perintah ini hanya untuk developer."))
                return

            sender_id = getattr(message, "sender_id", 0)
            if not await self.emoji_manager.is_user_premium(self.client, sender_id):
                await message.reply(
                    VBotBranding.format_error(
                        "Fitur mapping premium membutuhkan akun Telegram Premium."
                    )
                )
                return

            reply = await message.get_reply_message()
            if not reply:
                await self._reply_with_branding(
                    message,
                    "Balas ke pesan atau media yang ingin dianalisis dengan perintah ini.",
                    include_footer=False,
                )
                return

            metadata = await self._extract_message_metadata(reply)
            new_mappings = self.emoji_manager.record_mapping_from_metadata(metadata)

            response_lines = []
            if new_mappings:
                response_lines.append("Mapping emoji premium berhasil diperbarui otomatis!")
                for standard, values in new_mappings.items():
                    if standard == "__pool__":
                        for emoji in values:
                            response_lines.append(f"• Ditambahkan ke pool: {emoji}")
                    else:
                        preview = " / ".join(values)
                        response_lines.append(f"• {standard} → {preview}")
            else:
                response_lines.append("Tidak ada emoji premium baru yang dapat dipetakan dari pesan ini.")

            random_premium = self.emoji_manager.get_random_premium_emoji()
            if random_premium:
                response_lines.append("")
                response_lines.append(f"Emoji premium acak: {random_premium}")

            await message.reply(VBotBranding.format_success("\n".join(response_lines)))

        except Exception as exc:
            logger.error(f"showjson command failed: {exc}", exc_info=True)
            await message.reply(VBotBranding.format_error(f"Gagal mengambil metadata: {exc}"))

    async def _handle_setlogo_command(self, message):
        """Persist the replied media file_id as the default music artwork."""

        try:
            sender_id = getattr(message, "sender_id", 0)
            if not self.auth_manager.is_developer(sender_id):
                await message.reply(VBotBranding.format_error("Perintah ini hanya dapat digunakan oleh developer."))
                return

            if not message.is_private:
                await message.reply(VBotBranding.format_error("/setlogo hanya tersedia di private chat dengan bot."))
                return

            reply = await message.get_reply_message()
            if not reply:
                await self._reply_with_branding(
                    message,
                    "Balas ke foto/stiker/logo yang ingin dijadikan cover musik.",
                    include_footer=False,
                )
                return

            metadata = await self._extract_message_metadata(reply)
            file_id = metadata.get("file_id")
            if not file_id:
                await message.reply(VBotBranding.format_error("Tidak dapat menemukan file_id dari media yang dibalas."))
                return

            await self._update_music_logo_file_id(file_id)

            success_text = (
                "Logo musik berhasil diperbarui dan disimpan."
                "\nFile ID sudah ditulis ke .env dan config.py."
            )
            await message.reply(VBotBranding.format_success(success_text))
            await self._deliver_json_metadata(
                message.chat_id,
                message.id,
                metadata,
                requester_id=sender_id,
            )

        except Exception as exc:
            logger.error(f"setlogo command failed: {exc}", exc_info=True)
            await message.reply(VBotBranding.format_error(f"Gagal menyimpan logo: {exc}"))

    async def _deliver_json_metadata(
        self,
        chat_id: int,
        reply_to_id: Optional[int],
        metadata: Dict[str, Any],
        requester_id: Optional[int] = None,
    ) -> None:
        """Send metadata as formatted JSON or attachment when too large."""

        formatted = self._format_json_metadata(metadata)
        payload = f"```json\n{formatted}\n```"

        if len(payload) <= 3500:
            await self._send_premium_message(
                chat_id,
                payload,
                reply_to=reply_to_id,
                user_id=requester_id,
            )
            return

        buffer = io.BytesIO(formatted.encode("utf-8"))
        buffer.name = "showjson.json"
        caption_text = await self._convert_for_user("ShowJSON result", requester_id)
        await self.client.send_file(
            chat_id,
            buffer,
            caption=caption_text if isinstance(caption_text, str) else "ShowJSON result",
            reply_to=reply_to_id,
        )

    async def _extract_message_metadata(self, target) -> Dict[str, Any]:
        """Collect metadata about the provided message/media."""

        metadata: Dict[str, Any] = {
            "chat_id": getattr(target, "chat_id", None),
            "message_id": getattr(target, "id", None),
            "sender_id": getattr(target, "sender_id", None),
            "date": target.date.isoformat() if getattr(target, "date", None) else None,
            "text": getattr(target, "raw_text", None),
            "media_type": None,
        }

        media = getattr(target, "media", None)
        metadata["media_type"] = media.__class__.__name__ if media else "text"

        file_id: Optional[str] = None
        if media:
            try:
                file_id = pack_bot_file_id(media)
            except Exception as exc:
                logger.debug(f"Unable to pack file id: {exc}")

        metadata["file_id"] = file_id

        file_info: Dict[str, Any] = {}
        file_attr = getattr(target, "file", None)
        if file_attr:
            file_info = {
                "name": getattr(file_attr, "name", None),
                "size": getattr(file_attr, "size", None),
                "mime_type": getattr(file_attr, "mime_type", None),
                "id": getattr(file_attr, "id", None),
                "access_hash": getattr(file_attr, "access_hash", None),
                "dc_id": getattr(file_attr, "dc_id", None),
            }
        metadata["file"] = file_info or None

        custom_emojis = []
        entities = getattr(target, "entities", None) or []
        text_value = getattr(target, "raw_text", "") or ""
        for entity in entities:
            if isinstance(entity, types.MessageEntityCustomEmoji):
                emoji_text = text_value[entity.offset: entity.offset + entity.length]
                custom_emojis.append(
                    {
                        "emoji": emoji_text,
                        "document_id": getattr(entity, "document_id", None),
                        "offset": getattr(entity, "offset", None),
                        "length": getattr(entity, "length", None),
                    }
                )
        metadata["custom_emojis"] = custom_emojis or None

        document = getattr(media, "document", None) if media else None
        if document and getattr(document, "attributes", None):
            attributes: List[Any] = []
            for attr in document.attributes:
                if hasattr(attr, "to_dict"):
                    attributes.append(attr.to_dict())
                else:
                    attributes.append(str(attr))
            metadata["document_attributes"] = attributes

        photo = getattr(media, "photo", None) if media else getattr(target, "photo", None)
        if photo and hasattr(photo, "sizes"):
            sizes = []
            for size in photo.sizes:
                if hasattr(size, "to_dict"):
                    sizes.append(size.to_dict())
                else:
                    sizes.append(str(size))
            metadata["photo_sizes"] = sizes

        try:
            metadata["raw"] = target.to_dict()
        except Exception:
            metadata["raw"] = None

        return metadata

    def _format_json_metadata(self, metadata: Dict[str, Any]) -> str:
        """Convert metadata dictionary into pretty JSON string."""

        def _default(obj: Any):
            if isinstance(obj, datetime):
                return obj.isoformat()
            if hasattr(obj, "isoformat"):
                try:
                    return obj.isoformat()
                except Exception:
                    pass
            if isinstance(obj, bytes):
                return obj.hex()
            if isinstance(obj, Path):
                return str(obj)
            return str(obj)

        return json.dumps(metadata, indent=2, ensure_ascii=False, default=_default)

    async def _update_music_logo_file_id(self, file_id: str) -> None:
        """Persist the logo file id to runtime, config.py, and .env."""

        self._music_logo_file_id = file_id
        config.MUSIC_LOGO_FILE_ID = file_id

        loop = asyncio.get_running_loop()
        await loop.run_in_executor(None, self._write_music_logo_configuration, file_id)

    def _write_music_logo_configuration(self, file_id: str) -> None:
        """Write the logo file id to .env and config.py."""

        env_path = Path(".env").resolve()
        self._update_env_file_value(env_path, "MUSIC_LOGO_FILE_ID", file_id)

        config_path = Path(config.__file__).resolve()
        try:
            content = config_path.read_text(encoding="utf-8")
        except OSError as exc:
            logger.error(f"Failed to read config.py for logo update: {exc}")
            return

        pattern = re.compile(
            r'MUSIC_LOGO_FILE_ID = os\.getenv\("MUSIC_LOGO_FILE_ID", ".*?"\)'
        )
        replacement = f'MUSIC_LOGO_FILE_ID = os.getenv("MUSIC_LOGO_FILE_ID", "{file_id}")'
        if pattern.search(content):
            new_content = pattern.sub(replacement, content, count=1)
        else:
            new_content = content.replace(
                'MUSIC_LOGO_FILE_ID = os.getenv("MUSIC_LOGO_FILE_ID", "")',
                replacement,
                1,
            )

        if new_content != content:
            try:
                config_path.write_text(new_content, encoding="utf-8")
            except OSError as exc:
                logger.error(f"Failed to write config.py for logo update: {exc}")

    def _update_env_file_value(self, path: Path, key: str, value: str) -> None:
        """Insert or replace a key=value pair in an env file."""

        new_line = f'{key}="{value}"'

        lines: List[str] = []
        try:
            if path.exists():
                lines = path.read_text(encoding="utf-8").splitlines()
        except OSError as exc:
            logger.error(f"Failed to read {path} for env update: {exc}")
            return

        updated = False
        for idx, raw_line in enumerate(lines):
            stripped = raw_line.strip()
            if not stripped or stripped.startswith("#"):
                continue
            if stripped.split("=", 1)[0].strip() == key:
                lines[idx] = new_line
                updated = True
                break

        if not updated:
            lines.append(new_line)

        try:
            path.write_text("\n".join(lines) + "\n", encoding="utf-8")
        except OSError as exc:
            logger.error(f"Failed to write {path} for env update: {exc}")

    def _generate_visualizer(self, song_entry: Optional[Dict[str, Any]]) -> Optional[str]:
        """Generate a lightweight pseudo audio visualizer line."""
        if not song_entry:
            return None

        try:
            width = int(self._visualizer_width)
        except Exception:
            width = 18

        width = max(8, min(width, 32))
        levels = self._visualizer_levels or "▁▂▃▄▅▆▇█"

        timestamp = int(time.time() // 2)
        seed_value = f"{song_entry.get('title', '')}:{timestamp}"
        rng = random.Random(seed_value)
        bars = ''.join(rng.choice(levels) for _ in range(width))
        return f"🎶 {bars}"

    def _build_music_status_message(self, chat_id: int) -> str:
        """Return formatted status for current playback."""
        if not self.music_manager:
            return "❌ Music system not initialized"

        manager = self.music_manager
        current = manager.current_song.get(chat_id)
        queue = manager.queues.get(chat_id, [])
        paused = manager.paused.get(chat_id, False)
        stream_mode = manager.stream_mode.get(chat_id, 'audio')
        loop_mode = manager.loop_mode.get(chat_id, 'off')

        lines: List[str] = []

        if current:
            lines.append("**Now Playing**")
            lines.append(f"**Title:** {current.get('title', 'Unknown')}")
            lines.append(f"**Duration:** {current.get('duration_string', 'Unknown')}")
            uploader = current.get('uploader')
            if uploader:
                lines.append(f"**Uploader:** {uploader}")

            status_label = "⏸️ Paused" if paused else "▶️ Playing"
            mode_label = "Audio" if stream_mode == 'audio' else "Video"
            lines.append(f"**Status:** {status_label}")
            lines.append(f"**Mode:** Streaming ({mode_label})")
            visualizer = self._generate_visualizer(current)
            if visualizer:
                lines.append("")
                lines.append(visualizer)
        else:
            lines.append("📭 **No active playback**")

        if loop_mode != 'off':
            loop_label = {
                'current': 'Current track',
                'all': 'Entire queue'
            }.get(loop_mode, loop_mode.title())
            lines.append(f"**Loop:** {loop_label}")

        if queue:
            lines.append("")
            lines.append("**Up Next:**")
            for index, item in enumerate(queue[:5], start=1):
                title = item.get('title', 'Unknown')
                duration = item.get('duration_string', 'Unknown')
                lines.append(f"{index}. {title} ({duration})")
            if len(queue) > 5:
                remaining = len(queue) - 5
                lines.append(f"...and {remaining} more")

        return "\n".join(lines)

    def _build_music_control_buttons(self, chat_id: int) -> Optional[List[List[Button]]]:
        """Create inline buttons for controlling playback."""
        if not self.music_manager:
            return None

        manager = self.music_manager
        if not getattr(manager, 'streaming_available', False):
            return None

        active_calls = getattr(manager, 'active_calls', {})
        if chat_id not in active_calls:
            return None

        paused = manager.paused.get(chat_id, False)
        loop_mode = manager.loop_mode.get(chat_id, 'off')
        loop_label = {
            'off': 'Off',
            'current': 'Current',
            'all': 'All'
        }.get(loop_mode, loop_mode.title())

        return [
            [
                Button.inline(
                    "⏸ Pause" if not paused else "▶️ Resume",
                    f"music:toggle_pause:{chat_id}".encode()
                ),
                Button.inline("⏭ Skip", f"music:skip:{chat_id}".encode()),
                Button.inline("⏹ Stop", f"music:stop:{chat_id}".encode()),
            ],
            [
                Button.inline(
                    f"🔁 Loop: {loop_label}",
                    f"music:loop:{chat_id}".encode()
                ),
                Button.inline("🔀 Shuffle", f"music:shuffle:{chat_id}".encode()),
                Button.inline("📜 Queue", f"music:queue:{chat_id}".encode()),
            ],
        ]

    async def _send_music_logo_message(
        self,
        chat_id: int,
        caption: str,
        *,
        buttons: Optional[List[List[Button]]] = None,
        status_message=None,
    ) -> bool:
        """Send the configured music logo with fallbacks."""

        send_kwargs = {
            "caption": caption,
            "force_document": False,
        }
        if buttons:
            send_kwargs["buttons"] = buttons

        logo_id = self._music_logo_file_id or getattr(config, "MUSIC_LOGO_FILE_ID", "")
        if logo_id:
            try:
                await self.client.send_file(chat_id, logo_id, **send_kwargs)
                if status_message:
                    try:
                        await status_message.delete()
                    except Exception:
                        pass
                return True
            except Exception as exc:
                logger.error(f"Failed to send configured music logo: {exc}")

<<<<<<< HEAD
        logo_path_value = getattr(config, "MUSIC_LOGO_FILE_PATH", "").strip()
=======
        logo_path_value = getattr(config, "MUSIC_LOGO_FILE_PATH", "")
>>>>>>> 0608e6a8
        logo_path = Path(logo_path_value).expanduser() if logo_path_value else None

        async def _send_fallback(source: str) -> bool:
            try:
                await self.client.send_file(chat_id, source, **send_kwargs)
                if status_message:
                    try:
                        await status_message.delete()
                    except Exception:
                        pass
                return True
            except Exception as exc:
                logger.error(f"Failed to send fallback music logo from '{source}': {exc}")
                return False

        if logo_path_value:
            if logo_path_value.startswith(("http://", "https://")):
                if await _send_fallback(logo_path_value):
                    return True
<<<<<<< HEAD
            else:
                path_candidates = []
                if logo_path:
                    path_candidates.append(logo_path)

                if logo_path and not logo_path.is_absolute():
                    project_root = Path(__file__).resolve().parent
                    path_candidates.append(project_root / logo_path_value)

                resolved_candidates = []
                for candidate in path_candidates:
                    try:
                        resolved_candidate = candidate.expanduser().resolve(strict=False)
                    except OSError:
                        continue

                    resolved_candidates.append(resolved_candidate)
                    if resolved_candidate.is_file():
                        if await _send_fallback(str(resolved_candidate)):
                            return True

                if not resolved_candidates or not any(
                    candidate.is_file() for candidate in resolved_candidates
                ):
                    logger.error(
                        "Configured music logo fallback path '%s' does not exist",
                        logo_path_value,
                    )
=======
            elif logo_path and logo_path.is_file():
                if await _send_fallback(str(logo_path)):
                    return True
            else:
                logger.error(
                    "Configured music logo fallback path '%s' does not exist",
                    logo_path_value,
                )
>>>>>>> 0608e6a8

        return False

    def _format_music_queue_response(self, chat_id: int, result: Dict) -> str:
        """Format response when a track is added to the queue."""
        song_info = result.get('song', {})
        position = result.get('position')

        lines = [
            f"**Added to queue (Position {position})**" if position else "**Added to queue**",
            "",
            f"**Title:** {song_info.get('title', 'Unknown')}",
            f"**Duration:** {song_info.get('duration_string', 'Unknown')}"
        ]

        queue_status = self._build_music_status_message(chat_id)
        if queue_status:
            lines.extend(["", queue_status])

        return "\n".join(lines)

    def _format_music_download_response(self, result: Dict) -> str:
        """Format response when media is downloaded instead of streamed."""
        song_info = result.get('song', {})

        lines = [
            "**Now Playing (Download Mode)**",
            "",
            f"**Title:** {song_info.get('title', 'Unknown')}",
            f"**Duration:** {song_info.get('duration_string', 'Unknown')}",
            "**Mode:** Download"
        ]

        uploader = song_info.get('uploader')
        if uploader:
            lines.insert(3, f"**Uploader:** {uploader}")

        return "\n".join(lines)

    async def _notify_assistant_join_failure(self, message, chat_id: int, text: str) -> None:
        """Inform chat once when the assistant user cannot be invited automatically."""

        if chat_id in self._assistant_join_failed_chats:
            return

        try:
            await message.reply(VBotBranding.wrap_message(text, include_footer=False))
        except Exception as notify_error:
            logger.debug("Tidak bisa mengirim notifikasi kegagalan asisten: %s", notify_error)

        self._assistant_join_failed_chats.add(chat_id)

    async def _ensure_assistant_joined(self, message) -> bool:
        """Ensure the assistant account is present in the chat before streaming."""

        if not (message.is_group or message.is_channel):
            return True

        if not self.assistant_client or not self.assistant_user:
            return True

        chat_id = getattr(message, "chat_id", None)
        if not chat_id:
            return True

        if chat_id in self._assistant_joined_chats:
            return True

        assistant_id = getattr(self.assistant_user, "id", None)
        if assistant_id is None:
            return True

        assistant_handle = (
            f"@{self.assistant_user.username}"
            if getattr(self.assistant_user, "username", None)
            else f"ID {assistant_id}"
        )
        failure_message = (
            f"Akun asisten {assistant_handle} tidak dapat ditambahkan otomatis. "
            "Mohon tambahkan secara manual agar streaming musik Vzoel Fox's (Lutpan) dapat berjalan."
        )

        try:
            chat_entity = await self.client.get_entity(chat_id)
        except Exception as entity_error:
            logger.warning(
                "Gagal mengambil entitas grup %s untuk memastikan asisten bergabung: %s",
                chat_id,
                entity_error,
            )
            return True

        resolved_id = getattr(chat_entity, "id", chat_id)

        if isinstance(chat_entity, types.Channel):
            try:
                await self.client(
                    functions.channels.GetParticipantRequest(chat_entity, assistant_id)
                )
                self._assistant_joined_chats.add(resolved_id)
                self._assistant_join_failed_chats.discard(resolved_id)
                return True
            except UserNotParticipantError:
                pass
            except Exception as participant_error:
                logger.debug(
                    "Tidak bisa memeriksa status partisipasi asisten di %s: %s",
                    chat_id,
                    participant_error,
                )

            try:
                await self.client(
                    functions.channels.InviteToChannelRequest(
                        chat_entity,
                        [self.assistant_user]
                    )
                )
                self._assistant_joined_chats.add(resolved_id)
                self._assistant_join_failed_chats.discard(resolved_id)
                return True
            except UserAlreadyParticipantError:
                self._assistant_joined_chats.add(resolved_id)
                self._assistant_join_failed_chats.discard(resolved_id)
                return True
            except (ChatAdminRequiredError, UserPrivacyRestrictedError) as channel_error:
                logger.debug(
                    "Tidak bisa menambahkan asisten ke supergroup %s: %s",
                    chat_id,
                    channel_error,
                )
                await self._notify_assistant_join_failure(message, resolved_id, failure_message)
                return False
            except Exception as invite_error:
                logger.error(
                    "Gagal mengundang akun asisten ke supergroup %s: %s",
                    chat_id,
                    invite_error,
                )
                await self._notify_assistant_join_failure(message, resolved_id, failure_message)
                return False

        elif isinstance(chat_entity, types.Chat):
            try:
                full_chat = await self.client(
                    functions.messages.GetFullChatRequest(chat_entity.id)
                )
                participants = getattr(
                    getattr(full_chat.full_chat, "participants", None),
                    "participants",
                    [],
                )
                for participant in participants:
                    if getattr(participant, "user_id", None) == assistant_id:
                        self._assistant_joined_chats.add(resolved_id)
                        self._assistant_join_failed_chats.discard(resolved_id)
                        return True
            except Exception as check_error:
                logger.debug(
                    "Tidak bisa memastikan partisipan asisten pada chat %s: %s",
                    chat_id,
                    check_error,
                )

            try:
                await self.client(
                    functions.messages.AddChatUserRequest(
                        chat_entity.id,
                        self.assistant_user,
                        fwd_limit=0,
                    )
                )
                self._assistant_joined_chats.add(resolved_id)
                self._assistant_join_failed_chats.discard(resolved_id)
                return True
            except UserAlreadyParticipantError:
                self._assistant_joined_chats.add(resolved_id)
                self._assistant_join_failed_chats.discard(resolved_id)
                return True
            except (
                ChatAdminRequiredError,
                UserPrivacyRestrictedError,
                UserNotMutualContactError,
            ) as chat_error:
                logger.debug(
                    "Tidak bisa menambahkan asisten ke chat %s: %s",
                    chat_id,
                    chat_error,
                )
                await self._notify_assistant_join_failure(message, resolved_id, failure_message)
                return False
            except Exception as add_error:
                logger.error(
                    "Gagal menambahkan akun asisten ke chat %s: %s",
                    chat_id,
                    add_error,
                )
                await self._notify_assistant_join_failure(message, resolved_id, failure_message)
                return False

        else:
            self._assistant_joined_chats.add(resolved_id)
            self._assistant_join_failed_chats.discard(resolved_id)

        return True

    async def _handle_music_command(self, message, parts, audio_only=True):
        """Handle music download/stream commands"""
        if not config.MUSIC_ENABLED:
            await self._reply_with_branding(
                message,
                "Music system is disabled",
                include_footer=False,
            )
            return

        if not self.music_manager:
            await self._reply_with_branding(
                message,
                "Music system not initialized",
                include_footer=False,
            )
            return

        try:
            if len(parts) < 2:
                media_type = "audio" if audio_only else "video"
                usage_text = (
                    f"**Usage:** {parts[0]} <query or URL>\n\n"
                    f"**Examples:**\n"
                    f"{parts[0]} shape of you\n"
                    f"{parts[0]} https://youtu.be/..."
                )
                await self._reply_with_branding(
                    message,
                    usage_text,
                    include_footer=False,
                )
                return

            query = ' '.join(parts[1:])

            if not await self._ensure_assistant_joined(message):
                return

            # Show animated processing message
            media_type = "audio" if audio_only else "video"
            status_msg = await self._reply_with_branding(
                message,
                f"Searching for {media_type}...",
                include_footer=False,
            )

            # Delegate to music manager
            result = await self.music_manager.play_stream(
                message.chat_id,
                query,
                message.sender_id,
                audio_only=audio_only
            )

            if not result.get('success'):
                error_msg = result.get('error', 'Unknown error')
                await status_msg.edit(
                    self._format_branded(
                        f"**Error:** {error_msg}",
                        include_footer=False,
                    )
                )
                return

            if result.get('streaming'):
                if result.get('queued'):
                    response = self._format_music_queue_response(message.chat_id, result)
                else:
                    response = self._build_music_status_message(message.chat_id)

                caption = VBotBranding.wrap_message(response, include_footer=False)
                buttons = self._build_music_control_buttons(message.chat_id)
                buttons_param = buttons if buttons else None

                sent = await self._send_music_logo_message(
                    message.chat_id,
                    caption,
                    buttons=buttons_param,
                    status_message=status_msg,
                )
                if not sent:
                    try:
                        await status_msg.edit(caption, buttons=buttons_param)
                    except MessageNotModifiedError:
                        logger.debug("Music status message was already up to date")
                    except Exception as exc:
                        logger.error(
                            "Unable to update status message with caption fallback: %s",
                            exc,
                        )

                return

            response = self._format_music_download_response(result)
            caption = VBotBranding.wrap_message(response, include_footer=False)
            await status_msg.edit(caption)

            file_path = result.get('file_path')
            if not file_path:
                return

            song_info = result.get('song', {})
            caption_lines = [
                f"**Title:** {song_info.get('title', 'Unknown')}",
                f"**Duration:** {song_info.get('duration_string', 'Unknown')}"
            ]
            uploader = song_info.get('uploader')
            if uploader:
                caption_lines.append(f"**Uploader:** {uploader}")
            file_caption = VBotBranding.wrap_message("\n".join(caption_lines), include_footer=False)
            converted_caption = await self._convert_for_user(
                file_caption,
                getattr(message, "sender_id", None),
            )
            if isinstance(converted_caption, str):
                file_caption = converted_caption

            try:
                await self.client.send_file(
                    message.chat_id,
                    file_path,
                    caption=file_caption,
                    force_document=False,
                    supports_streaming=True
                )
            except Exception as send_error:
                logger.error(f"Failed to send media file: {send_error}")
                await self._send_premium_message(
                    message.chat_id,
                    VBotBranding.format_error(f"Gagal mengirim file: {send_error}"),
                    user_id=getattr(message, "sender_id", None),
                )
            return

        except Exception as e:
            logger.error(f"Music command error: {e}", exc_info=True)
            await message.reply(VBotBranding.format_error(f"Music error: {e}"))

    async def _handle_music_callback(self, event, data: str):
        """Process inline button callbacks for music controls."""
        if not self.music_manager:
            await event.answer("❌ Music system not initialized", alert=True)
            return

        try:
            _, action, chat_id_raw = data.split(":", 2)
            chat_id = int(chat_id_raw)
        except ValueError:
            await event.answer("❌ Invalid music action", alert=True)
            return

        manager = self.music_manager
        response_text: Optional[str] = None

        try:
            if action == "toggle_pause":
                paused = manager.paused.get(chat_id, False)
                if paused:
                    response_text = await manager.resume(chat_id)
                else:
                    response_text = await manager.pause(chat_id)
            elif action == "skip":
                response_text = await manager.skip(chat_id)
            elif action == "stop":
                response_text = await manager.stop(chat_id)
            elif action == "loop":
                response_text = await manager.set_loop(chat_id, "toggle")
            elif action == "shuffle":
                response_text = await manager.shuffle(chat_id)
            elif action == "queue":
                queue_text = await manager.show_queue(chat_id)
                await self.client.send_message(chat_id, queue_text)
                response_text = "📨 Queue dikirim ke chat"
            else:
                await event.answer("❌ Unknown action", alert=True)
                return
        except Exception as exc:
            logger.error(f"Music callback error: {exc}", exc_info=True)
            await event.answer("❌ Gagal memproses tombol", alert=True)
            return

        try:
            status_text = self._build_music_status_message(chat_id)
            buttons = self._build_music_control_buttons(chat_id)
            await event.edit(status_text, buttons=buttons)
        except Exception as edit_error:
            logger.debug(f"Failed to update music status message: {edit_error}")

        if response_text:
            show_alert = response_text.startswith("❌")
            await event.answer(response_text, alert=show_alert)
        else:
            await event.answer("Selesai", alert=False)

    async def _handle_pause_command(self, message):
        """Handle /pause command"""
        if not self.music_manager:
            await self._reply_with_branding(
                message,
                "❌ Music system not initialized",
                include_footer=False,
            )
            return

        try:
            result = await self.music_manager.pause(message.chat_id)
            await self._reply_with_branding(
                message,
                result,
                include_footer=False,
            )
        except Exception as e:
            logger.error(f"Pause error: {e}")
            await self._reply_with_branding(
                message,
                f"❌ Pause failed: {str(e)}",
                include_footer=False,
            )

    async def _handle_resume_command(self, message):
        """Handle /resume command"""
        if not self.music_manager:
            await self._reply_with_branding(
                message,
                "❌ Music system not initialized",
                include_footer=False,
            )
            return

        try:
            result = await self.music_manager.resume(message.chat_id)
            await self._reply_with_branding(
                message,
                result,
                include_footer=False,
            )
        except Exception as e:
            logger.error(f"Resume error: {e}")
            await self._reply_with_branding(
                message,
                f"❌ Resume failed: {str(e)}",
                include_footer=False,
            )

    async def _handle_skip_command(self, message):
        """Handle /skip command"""
        if not self.music_manager:
            await self._reply_with_branding(
                message,
                "❌ Music system not initialized",
                include_footer=False,
            )
            return

        try:
            result = await self.music_manager.skip(message.chat_id)
            await self._reply_with_branding(
                message,
                result,
                include_footer=False,
            )
        except Exception as e:
            logger.error(f"Skip error: {e}")
            await self._reply_with_branding(
                message,
                f"❌ Skip failed: {str(e)}",
                include_footer=False,
            )

    async def _handle_stop_command(self, message):
        """Handle /stop command"""
        if not self.music_manager:
            await self._reply_with_branding(
                message,
                "❌ Music system not initialized",
                include_footer=False,
            )
            return

        try:
            result = await self.music_manager.stop(message.chat_id)
            await self._reply_with_branding(
                message,
                result,
                include_footer=False,
            )
        except Exception as e:
            logger.error(f"Stop error: {e}")
            await self._reply_with_branding(
                message,
                f"❌ Stop failed: {str(e)}",
                include_footer=False,
            )

    async def _handle_queue_command(self, message):
        """Handle /queue command"""
        if not self.music_manager:
            await self._reply_with_branding(
                message,
                "❌ Music system not initialized",
                include_footer=False,
            )
            return

        try:
            result = await self.music_manager.show_queue(message.chat_id)
            await self._reply_with_branding(
                message,
                result,
                include_footer=False,
            )
        except Exception as e:
            logger.error(f"Queue error: {e}")
            await self._reply_with_branding(
                message,
                f"❌ Queue error: {str(e)}",
                include_footer=False,
            )

    async def _handle_shuffle_command(self, message):
        """Handle /shuffle command"""
        if not self.music_manager:
            await self._reply_with_branding(
                message,
                "❌ Music system not initialized",
                include_footer=False,
            )
            return

        try:
            result = await self.music_manager.shuffle(message.chat_id)
            await self._reply_with_branding(
                message,
                result,
                include_footer=False,
            )
        except Exception as e:
            logger.error(f"Shuffle error: {e}")
            await self._reply_with_branding(
                message,
                f"❌ Shuffle failed: {str(e)}",
                include_footer=False,
            )

    async def _handle_loop_command(self, message, parts):
        """Handle /loop command"""
        if not self.music_manager:
            await self._reply_with_branding(
                message,
                "❌ Music system not initialized",
                include_footer=False,
            )
            return

        try:
            mode = parts[1].lower() if len(parts) > 1 else "toggle"
            result = await self.music_manager.set_loop(message.chat_id, mode)
            await self._reply_with_branding(
                message,
                result,
                include_footer=False,
            )
        except Exception as e:
            logger.error(f"Loop error: {e}")
            await self._reply_with_branding(
                message,
                f"❌ Loop error: {str(e)}",
                include_footer=False,
            )

    async def _handle_seek_command(self, message, parts):
        """Handle /seek command"""
        if not self.music_manager:
            await self._reply_with_branding(
                message,
                "❌ Music system not initialized",
                include_footer=False,
            )
            return

        try:
            if len(parts) < 2:
                await self._reply_with_branding(
                    message,
                    "**Usage:** `/seek <seconds>`\n\n**Example:** `/seek 60`",
                    include_footer=False,
                )
                return

            seconds = int(parts[1])
            result = await self.music_manager.seek(message.chat_id, seconds)
            await self._reply_with_branding(
                message,
                result,
                include_footer=False,
            )
        except ValueError:
            await self._reply_with_branding(
                message,
                "❌ Invalid number! Use: `/seek <seconds>`",
                include_footer=False,
            )
        except Exception as e:
            logger.error(f"Seek error: {e}")
            await self._reply_with_branding(
                message,
                f"❌ Seek failed: {str(e)}",
                include_footer=False,
            )

    async def _handle_volume_command(self, message, parts):
        """Handle /volume command"""
        if not self.music_manager:
            await self._reply_with_branding(
                message,
                "❌ Music system not initialized",
                include_footer=False,
            )
            return

        try:
            if len(parts) < 2:
                await self._reply_with_branding(
                    message,
                    "**Usage:** `/volume <0-200>`\n\n**Example:** `/volume 100`",
                    include_footer=False,
                )
                return

            volume = int(parts[1])
            if not 0 <= volume <= 200:
                await self._reply_with_branding(
                    message,
                    "❌ Volume must be between 0-200!",
                    include_footer=False,
                )
                return

            result = await self.music_manager.set_volume(message.chat_id, volume)
            await self._reply_with_branding(
                message,
                result,
                include_footer=False,
            )
        except ValueError:
            await self._reply_with_branding(
                message,
                "Invalid number! Use: `/volume <0-200>`",
                include_footer=False,
            )
        except Exception as e:
            logger.error(f"Volume error: {e}")
            await self._reply_with_branding(
                message,
                f"Volume error: {str(e)}",
                include_footer=False,
            )

    async def _handle_promote_command(self, message, parts):
        """Handle /pm (promote) command - promote user to admin"""
        if not message.is_group and not message.is_channel:
            await self._reply_with_branding(
                message,
                "**Promote command only works in groups!**",
                include_footer=False,
            )
            return

        try:
            # Get target user
            target_user_id = None
            title = "Admin"

            # Method 1: Reply to message
            if message.reply_to_msg_id:
                replied_msg = await message.get_reply_message()
                if replied_msg:
                    target_user_id = replied_msg.sender_id
                    # Get title from parts if provided
                    if len(parts) > 1:
                        title = ' '.join(parts[1:])

            # Method 2: From @username or ID
            elif len(parts) >= 2:
                target = parts[1]

                # Handle @username
                if target.startswith('@'):
                    try:
                        entity = await self.client.get_entity(target)
                        target_user_id = entity.id
                    except Exception as e:
                        await self._reply_with_branding(
                            message,
                            f"**Error:** Could not find user {target}",
                            include_footer=False,
                        )
                        return

                # Handle user ID
                elif target.isdigit():
                    target_user_id = int(target)

                # Get title if provided
                if len(parts) > 2:
                    title = ' '.join(parts[2:])

            if not target_user_id:
                usage_text = (
                    "**Usage:** `/pm @username [title]` or `/pm <user_id> [title]` or reply to message\n\n"
                    "**Examples:**\n"
                    "• `/pm @user Admin`\n"
                    "• `/pm @user`\n"
                    "• Reply to user message with `/pm Moderator`"
                )
                await self._reply_with_branding(
                    message,
                    usage_text,
                    include_footer=False,
                )
                return

            # Promote user
            from telethon.tl.functions.channels import EditAdminRequest
            from telethon.tl.types import ChatAdminRights

            rights = ChatAdminRights(
                change_info=True,
                post_messages=True,
                edit_messages=True,
                delete_messages=True,
                ban_users=True,
                invite_users=True,
                pin_messages=True,
                add_admins=False,
                manage_call=True
            )

            await self.client(EditAdminRequest(
                channel=message.chat_id,
                user_id=target_user_id,
                admin_rights=rights,
                rank=title[:16]  # Max 16 characters for title
            ))

            await self._ensure_group_admin_sync(message.chat_id, force=True)

            try:
                user_entity = await self.client.get_entity(target_user_id)
                username = f"@{user_entity.username}" if user_entity.username else f"User {target_user_id}"
                name = user_entity.first_name or "User"
            except:
                username = f"User {target_user_id}"
                name = "User"

            success_text = (
                f"**User Promoted**\n\n"
                f"**User:** {name} ({username})\n"
                f"**Title:** {title}\n\n"
                "User is now an admin with full permissions."
            )
            await self._reply_with_branding(
                message,
                success_text,
                include_footer=False,
            )

        except Exception as e:
            logger.error(f"Error in promote command: {e}", exc_info=True)
            await self._reply_with_branding(
                message,
                f"**Error:** {str(e)}\n\nMake sure bot has admin rights to promote users.",
                include_footer=False,
            )

    async def _handle_demote_command(self, message, parts):
        """Handle /dm (demote) command - demote user from admin"""
        if not message.is_group and not message.is_channel:
            await self._reply_with_branding(
                message,
                "**Demote command only works in groups!**",
                include_footer=False,
            )
            return

        try:
            # Get target user
            target_user_id = None

            # Method 1: Reply to message
            if message.reply_to_msg_id:
                replied_msg = await message.get_reply_message()
                if replied_msg:
                    target_user_id = replied_msg.sender_id

            # Method 2: From @username or ID
            elif len(parts) >= 2:
                target = parts[1]

                # Handle @username
                if target.startswith('@'):
                    try:
                        entity = await self.client.get_entity(target)
                        target_user_id = entity.id
                    except Exception as e:
                        await self._reply_with_branding(
                            message,
                            f"**Error:** Could not find user {target}",
                            include_footer=False,
                        )
                        return

                # Handle user ID
                elif target.isdigit():
                    target_user_id = int(target)

            if not target_user_id:
                usage_text = (
                    "**Usage:** `/dm @username` or `/dm <user_id>` or reply to message\n\n"
                    "**Examples:**\n"
                    "• `/dm @user`\n"
                    "• `/dm 123456789`\n"
                    "• Reply to admin message with `/dm`"
                )
                await self._reply_with_branding(
                    message,
                    usage_text,
                    include_footer=False,
                )
                return

            # Demote user (remove admin rights)
            from telethon.tl.functions.channels import EditAdminRequest
            from telethon.tl.types import ChatAdminRights

            # Empty rights = demote
            rights = ChatAdminRights(
                change_info=False,
                post_messages=False,
                edit_messages=False,
                delete_messages=False,
                ban_users=False,
                invite_users=False,
                pin_messages=False,
                add_admins=False,
                manage_call=False
            )

            await self.client(EditAdminRequest(
                channel=message.chat_id,
                user_id=target_user_id,
                admin_rights=rights,
                rank=""
            ))

            await self._ensure_group_admin_sync(message.chat_id, force=True)

            try:
                user_entity = await self.client.get_entity(target_user_id)
                username = f"@{user_entity.username}" if user_entity.username else f"User {target_user_id}"
                name = user_entity.first_name or "User"
            except:
                username = f"User {target_user_id}"
                name = "User"

            success_text = (
                f"**User Demoted**\n\n"
                f"**User:** {name} ({username})\n\n"
                "User is no longer an admin."
            )
            await self._reply_with_branding(
                message,
                success_text,
                include_footer=False,
            )

        except Exception as e:
            logger.error(f"Error in demote command: {e}", exc_info=True)
            await self._reply_with_branding(
                message,
                f"**Error:** {str(e)}\n\nMake sure bot has admin rights to demote users.",
                include_footer=False,
            )

    async def _ensure_group_admin_sync(self, chat_id: int, *, force: bool = False) -> None:
        """Refresh stored admin list for a chat when the cache expires."""

        if not chat_id:
            return

        now = time.monotonic()
        last_sync = self._admin_sync_cache.get(chat_id)
        if not force and last_sync is not None and (now - last_sync) < self._admin_sync_interval:
            return

        admin_entities: List[Any] = []
        try:
            async for participant in self.client.iter_participants(
                chat_id,
                filter=types.ChannelParticipantsAdmins(),
            ):
                if participant:
                    admin_entities.append(participant)
        except Exception as iter_error:
            logger.debug(
                "iter_participants admin sync failed for chat %s: %s",
                chat_id,
                iter_error,
            )
            try:
                fetched = await self.client.get_participants(
                    chat_id, filter=types.ChannelParticipantsAdmins()
                )
                admin_entities.extend(fetched)
            except Exception as fetch_error:
                logger.warning(
                    "Unable to fetch admin list for chat %s: %s",
                    chat_id,
                    fetch_error,
                )
                return

        admin_ids = {
            getattr(entity, "id", None)
            for entity in admin_entities
            if getattr(entity, "id", None)
        }

        if not admin_ids:
            logger.debug(
                "Admin sync yielded empty list for chat %s; keeping previous data",
                chat_id,
            )
            self._admin_sync_cache[chat_id] = now
            return

        existing = set(self.database.get_group_admins(chat_id))

        for user_id in admin_ids - existing:
            self.database.add_group_admin(chat_id, user_id)

        for user_id in existing - admin_ids:
            self.database.remove_group_admin(chat_id, user_id)

        self._admin_sync_cache[chat_id] = now

    @staticmethod
    def _format_admin_entry(entity: Any) -> str:
        """Return a readable label for an admin entity."""

        user_id = getattr(entity, "id", None)
        username = getattr(entity, "username", None)
        first_name = getattr(entity, "first_name", "") or ""
        last_name = getattr(entity, "last_name", "") or ""
        full_name = " ".join(part for part in [first_name, last_name] if part).strip()

        if username and full_name:
            return f"{full_name} (@{username})"
        if username:
            return f"@{username}"
        if full_name:
            return f"{full_name} (`{user_id}`)"
        return f"`User {user_id}`"

    async def _handle_adminlist_command(self, message):
        """Handle /adminlist command - show tracked admins for this group."""

        if not message.is_group and not message.is_channel:
            await self._reply_with_branding(
                message,
                "**Perintah ini hanya tersedia di grup.**",
                include_footer=False,
            )
            return

        chat_id = message.chat_id
        if chat_id is None:
            await self._reply_with_branding(
                message,
                "Tidak dapat menentukan grup saat ini.",
                include_footer=False,
            )
            return

        await self._ensure_group_admin_sync(chat_id, force=True)

        admin_ids = self.database.get_group_admins(chat_id)
        if not admin_ids:
            warning_text = (
                "⚠️ **Belum ada admin yang tercatat untuk grup ini.**\n"
                "Gunakan perintah admin sekali agar bot dapat menyinkronkan daftar."
            )
            await self._reply_with_branding(
                message,
                warning_text,
                include_footer=False,
            )
            return

        admin_lines: List[str] = []
        for index, user_id in enumerate(admin_ids, start=1):
            try:
                entity = await self.client.get_entity(user_id)
                admin_lines.append(f"{index}. {self._format_admin_entry(entity)}")
            except Exception as fetch_error:
                logger.debug(
                    "Unable to resolve admin %s in chat %s: %s",
                    user_id,
                    chat_id,
                    fetch_error,
                )
                admin_lines.append(f"{index}. `User {user_id}`")

        header = "**Daftar Admin Grup**"
        admin_text = f"{header}\n\n" + "\n".join(admin_lines)
        await self._reply_with_branding(
            message,
            admin_text,
            include_footer=False,
        )

    async def _handle_add_permission_command(self, message, parts):
        """Handle +add command - stub"""
        await self._reply_with_branding(
            message,
            "🚧 **Add permission under development**\n\nComing soon!",
            include_footer=False,
        )

    async def _handle_del_permission_command(self, message, parts):
        """Handle +del command - stub"""
        await self._reply_with_branding(
            message,
            "🚧 **Del permission under development**\n\nComing soon!",
            include_footer=False,
        )

    async def _handle_setwelcome_command(self, message, parts):
        """Handle +setwelcome command - stub"""
        await self._reply_with_branding(
            message,
            "🚧 **Set welcome under development**\n\nComing soon!",
            include_footer=False,
        )

    async def _handle_backup_command(self, message, parts):
        """Handle +backup command - stub"""
        await self._reply_with_branding(
            message,
            "🚧 **Backup command under development**\n\nComing soon!",
            include_footer=False,
        )

    async def _handle_lock_command(self, message, parts):
        """Handle /lock command - lock user with auto-delete"""
        if not message.is_group and not message.is_channel:
            await self._reply_with_branding(
                message,
                "**Lock command only works in groups!**",
                include_footer=False,
            )
            return

        try:
            # Try to get user ID from different sources
            target_user_id = None

            # Method 1: Reply to message
            target_user_id = await self.lock_manager.extract_user_from_reply(message)

            # Method 2: From mention in message
            if not target_user_id:
                target_user_id = await self.lock_manager.extract_user_from_mention(self.client, message)

            # Method 3: From command argument (@username or ID)
            if not target_user_id:
                target_user_id = await self.lock_manager.parse_lock_command(self.client, message)

            if not target_user_id:
                usage_text = (
                    "**Usage:** `/lock @username` or `/lock <user_id>` or reply to user's message\n\n"
                    "**Examples:**\n"
                    "• `/lock @spammer`\n"
                    "• `/lock 123456789`\n"
                    "• Reply to user message with `/lock`"
                )
                await self._reply_with_branding(
                    message,
                    usage_text,
                    include_footer=False,
                )
                return

            # Prevent locking bot developers/owners
            if self.auth_manager.is_developer(target_user_id) or self.auth_manager.is_owner(target_user_id):
                issuer_id = getattr(message, 'sender_id', None)
                if not issuer_id:
                    await self._reply_with_branding(
                        message,
                        "**Error:** You cannot lock bot developers or owners.",
                        include_footer=False,
                    )
                    return

                protected_role = "developer" if self.auth_manager.is_developer(target_user_id) else "owner"
                punishment_reason = (
                    f"Attempted to lock a protected {protected_role}. "
                    "Only bot developers can unlock this restriction."
                )
                metadata = {
                    'requires_developer': True,
                    'reason': punishment_reason,
                    'locked_for': 'protected_account_attempt',
                    'protected_role': protected_role,
                    'protected_user_id': target_user_id,
                }

                logger.warning(
                    "User %s attempted to lock protected %s %s", issuer_id, protected_role, target_user_id
                )

                success = await self.lock_manager.lock_user(
                    message.chat_id,
                    issuer_id,
                    punishment_reason,
                    metadata=metadata,
                )

                if success:
                    try:
                        issuer_entity = await self.client.get_entity(issuer_id)
                        if getattr(issuer_entity, 'username', None):
                            issuer_label = f"@{issuer_entity.username}"
                        else:
                            issuer_label = f"[User {issuer_id}](tg://user?id={issuer_id})"
                    except Exception:
                        issuer_label = f"User {issuer_id}"

                    protected_text = (
                        "**Protected Account Attempt**\n\n"
                        f"{issuer_label} tried to lock a protected {protected_role} and has been locked instead.\n"
                        "Only bot developers can unlock this restriction."
                    )
                    await self._reply_with_branding(
                        message,
                        protected_text,
                        include_footer=False,
                    )
                else:
                    await self._reply_with_branding(
                        message,
                        "**Error:** Protected account detected but failed to apply the automatic lock.",
                        include_footer=False,
                    )

                await self._reply_with_branding(
                    message,
                    "**Error:** You cannot lock bot developers or owners.",
                    include_footer=False,
                )
                return

            # Get reason if provided
            reason = "Locked by admin"
            if len(parts) > 2:
                reason = ' '.join(parts[2:])
            elif len(parts) == 2 and not parts[1].startswith('@') and not parts[1].isdigit():
                reason = parts[1]

            # Lock the user
            success = await self.lock_manager.lock_user(message.chat_id, target_user_id, reason)

            if success:
                try:
                    user_entity = await self.client.get_entity(target_user_id)
                    username = f"@{user_entity.username}" if user_entity.username else f"User {target_user_id}"
                except:
                    username = f"User {target_user_id}"

                success_text = (
                    f"**User Locked**\n\n"
                    f"**User:** {username}\n"
                    f"**Reason:** {reason}\n\n"
                    "All messages from this user will be auto-deleted."
                )
                await self._reply_with_branding(
                    message,
                    success_text,
                    include_footer=False,
                )
            else:
                await self._reply_with_branding(
                    message,
                    "**Error:** Failed to lock user. Database error.",
                    include_footer=False,
                )

        except Exception as e:
            logger.error(f"Error in lock command: {e}", exc_info=True)
            await self._reply_with_branding(
                message,
                f"**Error:** {str(e)}",
                include_footer=False,
            )

    async def _handle_unlock_command(self, message, parts):
        """Handle /unlock command - unlock user"""
        if not message.is_group and not message.is_channel:
            await self._reply_with_branding(
                message,
                "**Unlock command only works in groups!**",
                include_footer=False,
            )
            return

        try:
            # Try to get user ID from different sources
            target_user_id = None

            # Method 1: Reply to message
            target_user_id = await self.lock_manager.extract_user_from_reply(message)

            # Method 2: From mention in message
            if not target_user_id:
                target_user_id = await self.lock_manager.extract_user_from_mention(self.client, message)

            # Method 3: From command argument (@username or ID)
            if not target_user_id:
                target_user_id = await self.lock_manager.parse_lock_command(self.client, message)

            if not target_user_id:
                usage_text = (
                    "**Usage:** `/unlock @username` or `/unlock <user_id>` or reply to user's message\n\n"
                    "**Examples:**\n"
                    "• `/unlock @user`\n"
                    "• `/unlock 123456789`\n"
                    "• Reply to user message with `/unlock`"
                )
                await self._reply_with_branding(
                    message,
                    usage_text,
                    include_footer=False,
                )
                return

            # Unlock the user
            metadata = self.lock_manager.get_lock_metadata(message.chat_id, target_user_id)
            if metadata.get('requires_developer'):
                issuer_id = getattr(message, 'sender_id', None)
                if not issuer_id or not self.auth_manager.is_developer(issuer_id):
                    await self._reply_with_branding(
                        message,
                        "**Error:** Only bot developers can unlock this user after they attempted to lock a protected account.",
                        include_footer=False,
                    )
                    return

            success = await self.lock_manager.unlock_user(message.chat_id, target_user_id)

            if success:
                try:
                    user_entity = await self.client.get_entity(target_user_id)
                    username = f"@{user_entity.username}" if user_entity.username else f"User {target_user_id}"
                except:
                    username = f"User {target_user_id}"

                success_text = (
                    f"**User Unlocked**\n\n"
                    f"**User:** {username}\n\n"
                    "User can now send messages normally."
                )
                await self._reply_with_branding(
                    message,
                    success_text,
                    include_footer=False,
                )
            else:
                await self._reply_with_branding(
                    message,
                    "**Error:** Failed to unlock user or user is not locked.",
                    include_footer=False,
                )

        except Exception as e:
            logger.error(f"Error in unlock command: {e}", exc_info=True)
            await self._reply_with_branding(
                message,
                f"**Error:** {str(e)}",
                include_footer=False,
            )

    async def _handle_locklist_command(self, message):
        """Handle /locklist command - show locked users"""
        if not message.is_group and not message.is_channel:
            await self._reply_with_branding(
                message,
                "**Lock list only works in groups!**",
                include_footer=False,
            )
            return

        try:
            locked_users = self.lock_manager.get_locked_users(message.chat_id)

            if not locked_users:
                await self._reply_with_branding(
                    message,
                    "**No locked users in this chat.**",
                    include_footer=False,
                )
                return

            response = "**Locked Users in This Chat**\n\n"

            for user_id, data in locked_users.items():
                try:
                    user_entity = await self.client.get_entity(user_id)
                    username = f"@{user_entity.username}" if user_entity.username else f"User {user_id}"
                    name = user_entity.first_name or "Unknown"
                except:
                    username = f"User {user_id}"
                    name = "Unknown"

                reason = data.get('reason', 'No reason')
                response += f"• **{name}** ({username})\n  Reason: {reason}\n\n"

            response += f"**Total:** {len(locked_users)} user(s) locked"

            await self._reply_with_branding(
                message,
                response,
                include_footer=False,
            )

        except Exception as e:
            logger.error(f"Error in locklist command: {e}", exc_info=True)
            await self._reply_with_branding(
                message,
                f"**Error:** {str(e)}",
                include_footer=False,
            )

    async def _handle_tag_command(self, message):
        """Handle perintah tag massal dengan dukungan batch dinamis."""
        if not config.ENABLE_TAG_SYSTEM:
            await message.reply(
                VBotBranding.format_error("Sistem tag sedang dinonaktifkan oleh Vzoel Fox's (Lutpan).")
            )
            return

        if not message.is_group and not message.is_channel:
            await message.reply(
                VBotBranding.format_error("Perintah tag massal hanya tersedia di grup atau kanal.")
            )
            return

        try:
            reply_message = None
            if getattr(message, "is_reply", False):
                try:
                    reply_message = await message.get_reply_message()
                except Exception as fetch_error:
                    logger.debug("Failed to fetch replied message: %s", fetch_error)

            raw_text = message.raw_text or message.text or ""
            remainder = ""
            if raw_text:
                parts = raw_text.split(maxsplit=1)
                if len(parts) > 1:
                    remainder = parts[1].strip()

            provided_batch: Optional[int] = None
            custom_message = remainder

            if remainder:
                first_split = remainder.split(maxsplit=1)
                candidate = first_split[0]
                rest_text = first_split[1] if len(first_split) > 1 else ""
                if candidate.isdigit():
                    provided_batch = int(candidate)
                    custom_message = rest_text.strip()
                else:
                    custom_message = remainder

            if not custom_message and reply_message:
                reply_text = getattr(reply_message, "raw_text", None) or getattr(reply_message, "message", "")
                custom_message = reply_text.strip()

            if not custom_message:
                custom_message = "Sedang menandai seluruh anggota..."

            custom_message = VBotBranding.apply_placeholders(
                f"{custom_message}\n\n_{{plugins}} by VBot_",
                plugin_name=TagManager.PLUGIN_NAME,
            )

            reply_to_msg_id = getattr(message, "reply_to_msg_id", None)

            success = await self.tag_manager.start_tag_all(
                self.client,
                message.chat_id,
                custom_message,
                message.sender_id,
                batch_size=provided_batch,
                reply_to_msg_id=reply_to_msg_id,
            )

            if success:
                confirm_text = (
                    "**Tag Massal Dimulai**\n\n"
                    f"**Pesan:** {custom_message}\n\n"
                    "Bot akan menandai seluruh anggota secara bertahap. Gunakan `.c`/`/c`/`+c` untuk menghentikan."
                )
                await message.reply(
                    VBotBranding.wrap_message(confirm_text, include_footer=False)
                )
                return

            if not success:
                if message.chat_id in self.tag_manager.active_tags:
                    await message.reply(
                        VBotBranding.format_error(
                            "Proses tag massal sedang berlangsung. Tunggu hingga selesai atau gunakan `.c`/`/c`/`+c`."
                        )
                    )
                else:
                    await message.reply(
                        VBotBranding.format_error(
                            "Tag massal gagal dimulai. Periksa anggota dan izin bot."
                        )
                    )

        except Exception as e:
            logger.error(f"Error in tag command: {e}", exc_info=True)
            await message.reply(
                VBotBranding.format_error(f"Galat sistem: {str(e)}")
            )

    async def _handle_dot_tag_command(self, message):
        """Handle developer-prefix tag command (e.g. .t) for admins."""
        if not config.ENABLE_TAG_SYSTEM:
            await self._reply_with_branding(
                message,
                "**Tag system is currently disabled.**",
                include_footer=False,
            )
            return

        if not message.is_group and not message.is_channel:
            await self._reply_with_branding(
                message,
                "**Tag all only works in groups!**",
                include_footer=False,
            )
            return

        try:
            reply_message = None
            if getattr(message, "is_reply", False):
                try:
                    reply_message = await message.get_reply_message()
                except Exception as fetch_error:
                    logger.debug("Failed to fetch replied message: %s", fetch_error)

            raw_text = message.raw_text or message.text or ""
            remainder = ""
            if raw_text:
                parts = raw_text.split(maxsplit=1)
                if len(parts) > 1:
                    remainder = parts[1].strip()

            provided_batch: Optional[int] = None
            custom_message = remainder

            if remainder:
                first_split = remainder.split(maxsplit=1)
                candidate = first_split[0]
                rest_text = first_split[1] if len(first_split) > 1 else ""
                if candidate.isdigit():
                    provided_batch = int(candidate)
                    custom_message = rest_text.strip()
                else:
                    custom_message = remainder

            if not custom_message and reply_message:
                reply_text = getattr(reply_message, "raw_text", None) or getattr(reply_message, "message", "")
                custom_message = reply_text.strip()

            if not custom_message:
                custom_message = "Tagging all members..."

            reply_to_msg_id = getattr(message, "reply_to_msg_id", None)

            success = await self.tag_manager.start_tag_all(
                self.client,
                message.chat_id,
                custom_message,
                message.sender_id,
                batch_size=provided_batch,
                reply_to_msg_id=reply_to_msg_id,
            )

            if success:
                confirm_text = (
                    "**Tag all started**\n\n"
                    f"**Message:** {custom_message}\n\n"
                    "The bot will progressively mention members. Use `.c`/`/c`/`+c` to cancel."
                )
                await message.reply(
                    VBotBranding.wrap_message(confirm_text, include_footer=False)
                )
                return

            if not success:
                if message.chat_id in self.tag_manager.active_tags:
                    await message.reply(
                        VBotBranding.format_error(
                            "Proses tag massal sedang berlangsung. Tunggu hingga selesai atau gunakan `.c`/`/c`/`+c`."
                        )
                    )
                else:
                    await message.reply(
                        VBotBranding.format_error(
                            "Tag massal gagal dimulai. Periksa anggota dan izin bot."
                        )
                    )

        except Exception as e:
            logger.error(f"Error in dot tag command: {e}", exc_info=True)
            await self._reply_with_branding(
                message,
                f"**Error:** {str(e)}",
                include_footer=False,
            )

    async def _handle_tag_cancel_command(self, message):
        """Handle perintah pembatalan tag massal."""
        if not message.is_group and not message.is_channel:
            await message.reply(
                VBotBranding.format_error("Perintah pembatalan hanya tersedia di grup atau kanal.")
            )
            return

        try:
            success = await self.tag_manager.cancel_tag_all(message.chat_id)

            if success:
                cancel_text = (
                    "**Tag Massal Dibatalkan**\n\n"
                    "Proses penandaan telah dihentikan sesuai permintaan admin."
                )
                await message.reply(
                    VBotBranding.wrap_message(cancel_text, include_footer=False)
                )
            else:
                await message.reply(
                    VBotBranding.format_error("Tidak ada proses tag massal yang aktif di percakapan ini.")
                )

        except Exception as e:
            logger.error(f"Error in cancel command: {e}", exc_info=True)
            await message.reply(
                VBotBranding.format_error(f"Galat sistem: {str(e)}")
            )


async def main():
    bot = VBot()
    ok = await bot.initialize()
    if not ok:
        sys.exit(1)
    logger.info("VBot is up and running.")
    await asyncio.Future()  # run forever


if __name__ == "__main__":
    try:
        if uvloop is not None:
            asyncio.set_event_loop_policy(uvloop.EventLoopPolicy())
        asyncio.run(main())
    except KeyboardInterrupt:
        pass
<|MERGE_RESOLUTION|>--- conflicted
+++ resolved
@@ -1620,11 +1620,8 @@
             except Exception as exc:
                 logger.error(f"Failed to send configured music logo: {exc}")
 
-<<<<<<< HEAD
         logo_path_value = getattr(config, "MUSIC_LOGO_FILE_PATH", "").strip()
-=======
         logo_path_value = getattr(config, "MUSIC_LOGO_FILE_PATH", "")
->>>>>>> 0608e6a8
         logo_path = Path(logo_path_value).expanduser() if logo_path_value else None
 
         async def _send_fallback(source: str) -> bool:
@@ -1644,7 +1641,6 @@
             if logo_path_value.startswith(("http://", "https://")):
                 if await _send_fallback(logo_path_value):
                     return True
-<<<<<<< HEAD
             else:
                 path_candidates = []
                 if logo_path:
@@ -1673,7 +1669,6 @@
                         "Configured music logo fallback path '%s' does not exist",
                         logo_path_value,
                     )
-=======
             elif logo_path and logo_path.is_file():
                 if await _send_fallback(str(logo_path)):
                     return True
@@ -1682,7 +1677,6 @@
                     "Configured music logo fallback path '%s' does not exist",
                     logo_path_value,
                 )
->>>>>>> 0608e6a8
 
         return False
 
