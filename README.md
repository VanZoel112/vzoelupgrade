# VBot Python 🎵

**Vzoel Robot** - Comprehensive Telegram Music Bot converted from Node.js to Python

## Features ✨

### 🎵 Music System
- **yt-dlp Integration** - High-quality music download
- **Inline Controls** - Play/Pause/Next/Previous buttons
- **Smart Search** - YouTube music search
- **Download Management** - Auto cleanup, file size limits

### 🔐 Authorization System
- **Multi-level Access** - `/` admin, `.` developer, `#` public commands
- **Permission Caching** - Efficient admin verification
- **Role-based Commands** - Different access levels

### 🔒 Lock System
- **Auto-delete** - Locked users' messages automatically deleted
- **Persistent Storage** - Lock data saved to JSON
- **GitHub Sync** - Auto backup to repository

### 💎 Premium Emoji System
- **Auto-convert** - Standard to premium emojis for Telegram Premium users
- **Fallback Support** - Graceful degradation for non-premium
- **Customizable Mappings** - Add your own emoji conversions

### 🏷️ Tag System
- **Progressive Tagging** - Edit message instead of spam
- **Cancellable** - `/ctag` to stop ongoing tags
- **Rate Limited** - Configurable delays between edits

### 👋 Welcome System
- **Auto-welcome** - Greet new members
- **Toggle per Group** - Enable/disable per chat
- **Custom Messages** - Personalized welcome text
- **Placeholder Support** - `{first_name}`, `{username}`, etc.

### 📁 GitHub Integration
- **Auto Backup** - Push data to GitHub repository
- **Queue System** - Background sync processing
- **Structure Creation** - Auto-create repo structure

### 🤫 Privacy System
- **Silent Commands** - Execute commands privately
- **Auto-delete** - Remove command messages in groups
- **Private Response** - Send responses to user's DM

## Installation 🚀

### 1. Clone Repository
```bash
git clone https://github.com/VanZoel112/vbot-python.git
cd vbot-python
```

### 2. Install Dependencies
```bash
pip install -r requirements.txt
```

### 3. Configuration
```bash
cp .env.example .env
# Edit .env with your credentials
```

### 4. Run Bot
```bash
python main.py
```

## Configuration ⚙️

### Required Environment Variables
```env
# Telegram API (from https://my.telegram.org)
TELEGRAM_API_ID=your_api_id
TELEGRAM_API_HASH=your_api_hash
TELEGRAM_BOT_TOKEN=your_bot_token

# Authorization
OWNER_ID=your_user_id
DEVELOPER_IDS=dev_id1,dev_id2
ADMIN_CHAT_IDS=chat_id1,chat_id2
```

### Optional Features
```env
# GitHub Integration
GITHUB_TOKEN=your_github_token
GITHUB_REPOSITORY=username/repo_name

# Feature Toggles
ENABLE_MUSIC=true
ENABLE_LOCK_SYSTEM=true
ENABLE_PREMIUM_EMOJI=true
ENABLE_TAG_SYSTEM=true
ENABLE_WELCOME_SYSTEM=true
ENABLE_GITHUB_SYNC=true
ENABLE_PRIVACY_SYSTEM=true

# Tag system tuning
TAG_BATCH_SIZE=5
TAG_DELAY=2.0
```

## Commands 📝

### Admin Commands (`/`)
- `/play <song>` - Play music from YouTube
- `/lock <user>` - Lock user (auto-delete messages)
- `/unlock <user_id>` - Unlock user
<<<<<<< HEAD
- `/t [batch] <message>` atau `/t` (reply) - Tag semua anggota secara bertahap (alias: `.t`, `+t`)
- `/c` - Hentikan proses tag massal (alias: `.c`, `+c`)
=======
- `/tag <message>` - Tag all members progressively
- `.t [batch] <message>` - Admin-only batch tag all (edits a single message)
- `/ctag` - Cancel ongoing tag process
>>>>>>> a7c2156d

### Developer Commands (`.`)
- `.stats` - Show bot statistics
- `.setwelcome <message>` - Set welcome message
- `.welcome on/off` - Toggle welcome system
- `.privacy` - Toggle privacy mode
- `.t [batch] <message>` atau `.t` (reply) - Alias admin untuk `/t`

### Public Commands (`#`)
- `#help` - Show help message
- `#rules` - Show group rules
- `#session` - Generate session string

## Architecture 🏗️

```
vbot-python/
├── main.py              # Main application
├── config.py            # Configuration management
├── requirements.txt     # Dependencies
├── .env.example        # Environment template
├── core/               # Core functionality
│   ├── auth_manager.py    # Permission system
│   ├── emoji_manager.py   # Premium emoji conversion
│   └── music_manager.py   # Music system
├── modules/            # Feature modules
│   ├── lock_manager.py    # Lock system
│   ├── tag_manager.py     # Tag system
│   ├── welcome_manager.py # Welcome system
│   ├── github_sync.py     # GitHub integration
│   └── privacy_manager.py # Privacy system
├── data/               # Data storage
├── downloads/          # Music downloads
└── logs/              # Application logs
```

## Conversion from Node.js ♻️

This bot was **completely converted from Node.js to Python** with the following improvements:

- ✅ **Better Performance** - Python async/await efficiency
- ✅ **Type Safety** - Type hints and dataclasses
- ✅ **Error Handling** - Comprehensive exception management
- ✅ **Modularity** - Clean separation of concerns
- ✅ **Scalability** - Easy to extend and maintain

## Contributing 🤝

1. Fork the repository
2. Create feature branch (`git checkout -b feature/amazing-feature`)
3. Commit changes (`git commit -m 'Add amazing feature'`)
4. Push to branch (`git push origin feature/amazing-feature`)
5. Open a Pull Request

## License 📄

This project is licensed under the MIT License - see the [LICENSE](LICENSE) file for details.

## Support 💬

- **GitHub Issues** - Bug reports and feature requests
- **Telegram** - @VanZoel112

---

**Made with ❤️ by VanZoel112**

*Powered by Python 🐍 | Enhanced with Claude Code 🤖*<|MERGE_RESOLUTION|>--- conflicted
+++ resolved
@@ -111,14 +111,11 @@
 - `/play <song>` - Play music from YouTube
 - `/lock <user>` - Lock user (auto-delete messages)
 - `/unlock <user_id>` - Unlock user
-<<<<<<< HEAD
 - `/t [batch] <message>` atau `/t` (reply) - Tag semua anggota secara bertahap (alias: `.t`, `+t`)
 - `/c` - Hentikan proses tag massal (alias: `.c`, `+c`)
-=======
 - `/tag <message>` - Tag all members progressively
 - `.t [batch] <message>` - Admin-only batch tag all (edits a single message)
 - `/ctag` - Cancel ongoing tag process
->>>>>>> a7c2156d
 
 ### Developer Commands (`.`)
 - `.stats` - Show bot statistics
